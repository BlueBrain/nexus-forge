--- conflicted
+++ resolved
@@ -28,12 +28,9 @@
 
     def test_initialization(self, config):
         forge = KnowledgeGraphForge(config)
-<<<<<<< HEAD
         assert forge._config['config'] == config
         assert forge._config['kwargs'] == {}
-=======
         assert os.environ['PYSHACL_USE_FULL_MIXIN'] == "True"
->>>>>>> 6f3f245b
         assert type(forge._model).__name__ == MODEL
         assert type(forge._store).__name__ == STORE
         assert type(forge._resolvers[SCOPE][RESOLVER]).__name__ == RESOLVER
