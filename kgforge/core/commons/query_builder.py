#
# Blue Brain Nexus Forge is free software: you can redistribute it and/or modify
# it under the terms of the GNU Lesser General Public License as published by
# the Free Software Foundation, either version 3 of the License, or
# (at your option) any later version.
#
# Blue Brain Nexus Forge is distributed in the hope that it will be useful,
# but WITHOUT ANY WARRANTY; without even the implied warranty of
# MERCHANTABILITY or FITNESS FOR A PARTICULAR PURPOSE. See the GNU Lesser
# General Public License for more details.
#
# You should have received a copy of the GNU Lesser General Public License
# along with Blue Brain Nexus Forge. If not, see <https://choosealicense.com/licenses/lgpl-3.0/>.
from typing import Any, Dict, Optional, List

from abc import abstractmethod, ABC

from kgforge.core.commons.attributes import repr_class
from kgforge.core.commons.context import Context
from kgforge.core.resource import Resource
from kgforge.core.wrappings import Filter


class QueryBuilder(ABC):
    def __repr__(self) -> str:
        return repr_class(self)

    @staticmethod
    @abstractmethod
    def build(
        schema: Any,
        resolvers: Optional[List["Resolver"]],
        context: Context,
        filters: List[Filter],
        **params
    ) -> Any:
        ...

    @staticmethod
    @abstractmethod
<<<<<<< HEAD
    def build_resource_from_response(query: str, response: Dict, context: Context, *args, **params) -> List[Resource]:
        pass
=======
    def build_resource_from_response(
            query: str, response: Dict, context: Context, *args, **params
    ) -> List[Resource]:
        ...
>>>>>>> bcc6b331

    @staticmethod
    def debug_query(query):
        if isinstance(query, Dict):
            print("Submitted query:", query)
        else:
            print(*["Submitted query:", *query.splitlines()], sep="\n   ")

    @staticmethod
    @abstractmethod
    def apply_limit_and_offset_to_query(query, limit, default_limit, offset, default_offset):
<<<<<<< HEAD
        pass
=======
        ...
>>>>>>> bcc6b331
<|MERGE_RESOLUTION|>--- conflicted
+++ resolved
@@ -38,15 +38,10 @@
 
     @staticmethod
     @abstractmethod
-<<<<<<< HEAD
-    def build_resource_from_response(query: str, response: Dict, context: Context, *args, **params) -> List[Resource]:
-        pass
-=======
     def build_resource_from_response(
             query: str, response: Dict, context: Context, *args, **params
     ) -> List[Resource]:
         ...
->>>>>>> bcc6b331
 
     @staticmethod
     def debug_query(query):
@@ -58,8 +53,4 @@
     @staticmethod
     @abstractmethod
     def apply_limit_and_offset_to_query(query, limit, default_limit, offset, default_offset):
-<<<<<<< HEAD
-        pass
-=======
-        ...
->>>>>>> bcc6b331
+        ...