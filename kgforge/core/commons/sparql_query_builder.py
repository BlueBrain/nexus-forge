﻿#
# Blue Brain Nexus Forge is free software: you can redistribute it and/or modify
# it under the terms of the GNU Lesser General Public License as published by
# the Free Software Foundation, either version 3 of the License, or
# (at your option) any later version.
#
# Blue Brain Nexus Forge is distributed in the hope that it will be useful,
# but WITHOUT ANY WARRANTY; without even the implied warranty of
# MERCHANTABILITY or FITNESS FOR A PARTICULAR PURPOSE. See the GNU Lesser
# General Public License for more details.
#
# You should have received a copy of the GNU Lesser General Public License
# along with Blue Brain Nexus Forge. If not, see <https://choosealicense.com/licenses/lgpl-3.0/>.

from datetime import datetime
from enum import Enum
import json
from pyld import jsonld
import rdflib
import re
from rdflib import Graph
from rdflib.plugins.sparql.parser import Query
from typing import Any, Dict, List, Match, Optional, Tuple, Union, Type, Pattern

from kgforge.core.commons.exceptions import QueryingError
from kgforge.core.resource import Resource
from kgforge.core.conversions.rdf import from_jsonld
from kgforge.core.archetypes.resolver import Resolver
from kgforge.core.commons.context import Context
from kgforge.core.commons.files import is_valid_url
from kgforge.core.commons.parser import _parse_type, _process_types
from kgforge.core.commons.query_builder import QueryBuilder
from kgforge.core.wrappings.paths import Filter


class CategoryDataType(Enum):
    DATETIME = "datetime"
    NUMBER = "number"
    BOOLEAN = "boolean"
    LITERAL = "literal"


# FIXME: need to find a comprehensive way (different than list) to get all SPARQL reserved clauses


SPARQL_CLAUSES = [
    "where",
    "filter",
    "select",
    "union",
    "limit",
    "construct",
    "optional",
    "bind",
    "values",
    "offset",
    "order by",
    "prefix",
    "graph",
    "distinct",
    "in",
    "as",
    "base",
    "prefix",
    "reduced",
    "describe",
    "ask",
    "named",
    "asc",
    "desc",
    "from",
    "optional",
    "graph",
    "regex",
    "union",
    "str",
    "lang",
    "langmatches",
    "datatype",
    "bound",
    "sameTerm",
    "isIRI",
    "isURI",
    "isBLANK",
    "isLITERAL",
    "group",
    "by",
    "order",
    "minus",
    "not",
    "exists",
]

type_map = {
    datetime: CategoryDataType.DATETIME,
    str: CategoryDataType.LITERAL,
    bool: CategoryDataType.BOOLEAN,
    int: CategoryDataType.NUMBER,
    float: CategoryDataType.NUMBER,
    complex: CategoryDataType.NUMBER,
}

format_type = {
    CategoryDataType.DATETIME: lambda x: f'"{x}"^^xsd:dateTime',
    CategoryDataType.NUMBER: lambda x: x,
    CategoryDataType.LITERAL: lambda x: f'"{x}"',
    CategoryDataType.BOOLEAN: lambda x: (
        "'true'^^xsd:boolean" if x else "'false'^^xsd:boolean"
    ),
}

sparql_operator_map = {
    "__lt__": "<",
    "__le__": "<=",
    "__eq__": "=",
    "__ne__": "!=",
    "__gt__": ">",
    "__ge__": ">=",
}


class SPARQLQueryBuilder(QueryBuilder):

    @staticmethod
    def build(
        schema: Optional[Dict],
        resolvers: Optional[List[Resolver]],
        context: Context,
        filters: List[Filter],
        **params,
    ) -> Tuple[List, List]:

        statements = []
        sparql_filters = []
        for index, f in enumerate(filters):
            last_path = f.path[-1]
            try:
                last_term = context.terms[last_path]
            except KeyError:
                last_term = None
            if last_path in ["id", "@id"]:
                property_path = "/".join(f.path[:-1])
            elif last_path == "@type":
                minus_last_path = f.path[:-1]
                minus_last_path.append("type")
                property_path = "/".join(minus_last_path)
            else:
                property_path = "/".join(f.path)
            try:
                if (
                    last_path in ["type", "@type"]
                    or last_path in ["id", "@id"]
                    or (last_term is not None and last_term.type == "@id")
                ):
                    if f.operator == "__eq__":
                        statements.append(
                            f"{property_path} {_box_value_as_full_iri(f.value)}"
                        )
                    elif f.operator == "__ne__":
                        statements.append(f"{property_path} ?v{index}")
                        sparql_filters.append(f"FILTER(?v{index} != {f.value})")
                    else:
                        raise NotImplementedError(
                            "supported operators are '==' and '!=' when filtering by type or id."
                        )
                else:
                    parsed_type, parsed_value = _parse_type(f.value, parse_str=False)
                    value_type = type_map[parsed_type]
                    value = format_type[value_type](
                        parsed_value if parsed_value else f.value
                    )
<<<<<<< HEAD
                    if value_type is CategoryDataType.LITERAL and f.operator not in [
                        "__eq__",
                        "__ne__",
                    ]:
=======
                    if value_type is CategoryDataType.LITERAL and f.operator not in ["__eq__", "__ne__"]:
>>>>>>> 87e9a4d5
                        raise NotImplementedError(
                            "supported operators are '==' and '!=' when filtering with a str."
                        )

                    statements.append(f"{property_path} ?v{index}")
                    sparql_filters.append(
                        f"FILTER(?v{index} {sparql_operator_map[f.operator]} {_box_value_as_full_iri(value)})"
                    )
            except NotImplementedError as nie:
                raise ValueError(
                    f"Operator '{sparql_operator_map[f.operator]}' "
                    f"is not supported with the value '{f.value}': {str(nie)}"
                ) from nie
        return statements, sparql_filters

    @staticmethod
    def build_resource_from_response(
        query: str, response: Dict, context: Context, *args, **params
    ) -> List[Resource]:
        _, q_comp = Query.parseString(query)
        bindings = response["results"]["bindings"]
        # FIXME workaround to parse a CONSTRUCT query, this fix depends on
        #  https://github.com/BlueBrain/nexus/issues/1155
        if q_comp.name == "ConstructQuery":
            return SPARQLQueryBuilder.build_resource_from_construct_query(
                bindings, context
            )

        # SELECT QUERY
        return SPARQLQueryBuilder.build_resource_from_select_query(bindings)

    @staticmethod
    def build_resource_from_construct_query(
        results: List, context: Context
    ) -> List[Resource]:

        subject_triples = {}

        for r in results:
            subject = r["subject"]["value"]
            s = f"<{r['subject']['value']}>"
            p = f"<{r['predicate']['value']}>"
            if r["object"]["type"] == "uri":
                o = f"<{r['object']['value']}>"
            else:
                if "datatype" in r["object"]:
                    o = f"\"{r['object']['value']}\"^^<{r['object']['datatype']}>"
                else:
                    o = f"\"{r['object']['value']}\""
            if subject in subject_triples:
                subject_triples[subject] += f"\n{s} {p} {o} . "
            else:
                subject_triples[subject] = f"{s} {p} {o} . "

        def triples_to_resource(iri, triples):
            graph = Graph().parse(data=triples, format="nt")
            data_expanded = json.loads(graph.serialize(format="json-ld"))
            data_framed = jsonld.frame(data_expanded, {"@id": iri})
            compacted = jsonld.compact(data_framed, context.document)
            resource = from_jsonld(compacted)
            resource.context = (
                context.iri if context.is_http_iri() else context.document["@context"]
            )
            return resource

        return [triples_to_resource(s, t) for s, t in subject_triples.items()]

    @staticmethod
    def build_resource_from_select_query(results: List) -> List[Resource]:

        def process_v(v):
            if (
                v["type"] == "literal"
                and "datatype" in v
                and v["datatype"] == "http://www.w3.org/2001/XMLSchema#boolean"
            ):

                return json.loads(str(v["value"]).lower())

            elif (
                v["type"] == "literal"
                and "datatype" in v
                and v["datatype"] == "http://www.w3.org/2001/XMLSchema#integer"
            ):

                return int(v["value"])

            else:
                return v["value"]

        return [Resource(**{k: process_v(v) for k, v in x.items()}) for x in results]

    @staticmethod
    def rewrite_sparql(
        query: str,
        # context: Context, metadata_context: Context,
        context_as_dict: Dict,
        prefixes: Optional[Dict],
        vocab: Optional[str],
    ) -> str:
        """Rewrite local property and type names from Model.template() as IRIs.

        Local names are mapped to IRIs by using a JSON-LD context, i.e. { "@context": { ... }}
        from a kgforge.core.commons.Context.
        In the case of contexts using prefixed names, prefixes are added to the SPARQL query prologue.
        In the case of non-available contexts and vocab then the query is returned unchanged.
        """

        has_prefixes = prefixes is not None and len(prefixes.keys()) > 0
        has_vocab = vocab is not None

        if context_as_dict.get("type") == "@type":
            context_as_dict["type"] = (
                "rdf:type"
                if "rdf" in prefixes
                else "http://www.w3.org/1999/02/22-rdf-syntax-ns#type"
            )

        def replace(match: Match) -> str:
            m4 = match.group(4)
            if m4 is None:
                return match.group(0)
            else:
                v = (
                    context_as_dict.get(m4, ":" + m4 if has_vocab else None)
                    if str(m4).lower() not in SPARQL_CLAUSES
                    and not str(m4).startswith("https")
                    else m4
                )
                if v is None:
                    raise QueryingError(
                        f"Failed to construct a valid SPARQL query: add '{m4}'"
                        f", define an @vocab in the configured JSON-LD context or "
                        f"provide a fully correct SPARQL query."
                    )
                m5 = match.group(5)
                if "//" in v:
                    return f"<{v}>{m5}"
                else:
                    return f"{v}{m5}"

        g4 = r"([a-zA-Z_]+)"
        g5 = r"([.;]?)"
        g0 = rf"((?<=[\s,[(/|!^])((a|true|false)|{g4}){g5}(?=[\s,\])/|?*+]))"
        g6 = r"(('[^']+')|('''[^\n\r]+''')|(\"[^\"]+\")|(\"\"\"[^\n\r]+\"\"\"))"
        rx = rf"{g0}|{g6}|(?<=< )(.*)(?= >)"
        qr = re.sub(rx, replace, query, flags=re.VERBOSE | re.MULTILINE)

        if not has_prefixes or "prefix" in str(qr).lower():
            return qr

        pfx = "\n".join(f"PREFIX {k}: <{v}>" for k, v in prefixes.items())

        if has_vocab:
            pfx = "\n".join([pfx, f"PREFIX : <{vocab}>"])

        return f"{pfx}\n{qr}"

    @staticmethod
    def _replace_in_sparql(
        qr: str,
        what: str,
        value: Optional[int],
        default_value: int,
        search_regex: Pattern,
        replace_if_in_query=True,
    ) -> str:

        is_what_in_query = bool(re.search(pattern=search_regex, string=qr))

        replace_value = (
            f" {what} {value}"
            if value
            else (f" {what} {default_value}" if default_value else None)
        )

        if is_what_in_query:
            if not replace_if_in_query and value:
                raise QueryingError(
                    f"Value for '{what}' is present in the provided query and set as argument: "
                    f"set 'replace_if_in_query' to True to replace '{what}' when present in the query."
                )

            if replace_if_in_query and replace_value:
                qr = re.sub(pattern=search_regex, repl=replace_value, string=qr)
        else:
            if replace_value:
                qr = f"{qr} {replace_value}"  # Added to the end of the query (not very general)

        return qr

    @staticmethod
    def apply_limit_and_offset_to_query(
        query, limit, default_limit, offset, default_offset
    ):
        if limit:
            query = SPARQLQueryBuilder._replace_in_sparql(
                query,
                "LIMIT",
                limit,
                default_limit,
                re.compile(r" LIMIT \d+", flags=re.IGNORECASE),
            )
        if offset:
            query = SPARQLQueryBuilder._replace_in_sparql(
                query,
                "OFFSET",
                offset,
                default_offset,
                re.compile(r" OFFSET \d+", flags=re.IGNORECASE),
            )

        return query

    @staticmethod
    def create_select_query(
        vars_: List[str],
        statements: Union[str, List[str]],
        distinct: bool,
        search_in_graph: bool,
        union: bool = False,
    ):
        if not union:
            all_statements = (
                ". ".join(statements) if isinstance(statements, list) else statements
            )

        elif not isinstance(statements, list):
            raise AttributeError(
                f"Expected statements argument to be of type  List[str] when union is True. Each item will go in a UNION clause: {statements}"
            )
        else:
            all_statements = "}} UNION {{".join(statements)
            all_statements = "{{" + all_statements + "}}"

        where_clauses = (
            f"{{ Graph ?g {{{all_statements}}}}}"
            if search_in_graph
            else f"{{{all_statements}}}"
        )

        join_vars_ = " ".join(vars_)
        select_vars = f"DISTINCT {join_vars_}" if distinct else f"{join_vars_}"
        return f"SELECT {select_vars} WHERE {where_clauses}"


def _box_value_as_full_iri(value):
    return f"<{value}>" if is_valid_url(value) else value


def build_shacl_query(
    statements: List[str] = None,
    defining_property_uri: str = None,
    deprecated_property_uri: str = None,
    deprecated: bool = False,
    deprecated_optional: bool = False,
    search_in_graph: bool = False,
    context: Context = None,
) -> str:
    deprecated_statement = (
        f"?resource_id <{deprecated_property_uri}> '{str(deprecated).lower()}'^^xsd:boolean"
        if deprecated_property_uri
        else ""
    )
    defining_statement = (
        f"?resource_id <{defining_property_uri}> ?shape"
        if defining_property_uri
        else ""
    )
    if deprecated_optional and deprecated_property_uri:
        deprecated_statement = " OPTIONAL {" + deprecated_statement + "}"
    shape_target_statement = "?shape sh:targetClass ?type"
    extra_statements = [defining_statement, deprecated_statement]
    if statements:
        extra_statements.extend(statements)
    shape_target_statement_str = ".".join([shape_target_statement] + extra_statements)
    shape_node_statements_str = (
        "SELECT (?shape as ?type) ?shape ?resource_id WHERE { ?shape a sh:NodeShape ."
        + "?shape a rdfs:Class . {}".format(".".join(extra_statements) + "}")
    )
    shape_node_not_targeting_statements_str = (
        "SELECT ?shape ?resource_id WHERE { ?shape a sh:NodeShape ."
        + "FILTER NOT EXISTS {?shape sh:targetClass []} FILTER NOT EXISTS {?shape a rdfs:Class}"
        + " . {}".format(".".join(extra_statements) + "}")
    )
    all_statements = [
        shape_target_statement_str,
        shape_node_statements_str,
        shape_node_not_targeting_statements_str,
    ]
    vars_ = ["?type", "?shape", "?resource_id"]
    if search_in_graph:
        vars_.append("?g")
    shacl_query = SPARQLQueryBuilder.create_select_query(
        vars_=vars_,
        statements=all_statements,
        distinct=True,
        search_in_graph=search_in_graph,
        union=True,
    )
    if not context:
        return shacl_query
    else:
        return SPARQLQueryBuilder.rewrite_sparql(
            shacl_query,
            context_as_dict=context.document,
            prefixes=context.prefixes,
            vocab=context.vocab,
        )


def build_ontology_query() -> str:
    query = """
            PREFIX rdfs: <http://www.w3.org/2000/01/rdf-schema#>
            PREFIX sh: <http://www.w3.org/ns/shacl#>
            SELECT DISTINCT ?ont ?g WHERE {
                Graph ?g {
                ?ont a owl:Ontology
                }
            }"""
    return query<|MERGE_RESOLUTION|>--- conflicted
+++ resolved
@@ -169,14 +169,8 @@
                     value = format_type[value_type](
                         parsed_value if parsed_value else f.value
                     )
-<<<<<<< HEAD
-                    if value_type is CategoryDataType.LITERAL and f.operator not in [
-                        "__eq__",
-                        "__ne__",
-                    ]:
-=======
+
                     if value_type is CategoryDataType.LITERAL and f.operator not in ["__eq__", "__ne__"]:
->>>>>>> 87e9a4d5
                         raise NotImplementedError(
                             "supported operators are '==' and '!=' when filtering with a str."
                         )
