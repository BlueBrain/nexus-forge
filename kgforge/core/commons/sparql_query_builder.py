﻿#
# Blue Brain Nexus Forge is free software: you can redistribute it and/or modify
# it under the terms of the GNU Lesser General Public License as published by
# the Free Software Foundation, either version 3 of the License, or
# (at your option) any later version.
#
# Blue Brain Nexus Forge is distributed in the hope that it will be useful,
# but WITHOUT ANY WARRANTY; without even the implied warranty of
# MERCHANTABILITY or FITNESS FOR A PARTICULAR PURPOSE. See the GNU Lesser
# General Public License for more details.
#
# You should have received a copy of the GNU Lesser General Public License
# along with Blue Brain Nexus Forge. If not, see <https://choosealicense.com/licenses/lgpl-3.0/>.

from datetime import datetime
from enum import Enum
<<<<<<< HEAD
from typing import Tuple, List, Dict, Optional
=======
>>>>>>> 4d2580e4
import json
from pyld import jsonld
import rdflib
import re
from rdflib import Graph
from rdflib.plugins.sparql.parser import Query
from typing import Any, Dict, List, Match, Optional, Tuple, Union, Type, Pattern

from kgforge.core.commons.exceptions import QueryingError
from kgforge.core.resource import Resource
from kgforge.core.conversions.rdf import from_jsonld
from kgforge.core.archetypes.resolver import Resolver
from kgforge.core.commons.context import Context
from kgforge.core.commons.files import is_valid_url
from kgforge.core.commons.parser import _parse_type
from kgforge.core.commons.query_builder import QueryBuilder
from kgforge.core.wrappings.paths import Filter


class CategoryDataType(Enum):
    DATETIME = "datetime"
    NUMBER = "number"
    BOOLEAN = "boolean"
    LITERAL = "literal"

# FIXME: need to find a comprehensive way (different than list) to get all SPARQL reserved clauses


SPARQL_CLAUSES = [
    "where",
    "filter",
    "select",
    "union",
    "limit",
    "construct",
    "optional",
    "bind",
    "values",
    "offset",
    "order by",
    "prefix",
    "graph",
    "distinct",
    "in",
    "as",
    "base",
    "prefix",
    "reduced",
    "describe",
    "ask",
    "named",
    "asc",
    "desc",
    "from",
    "optional",
    "graph",
    "regex",
    "union",
    "str",
    "lang",
    "langmatches",
    "datatype",
    "bound",
    "sameTerm",
    "isIRI",
    "isURI",
    "isBLANK",
    "isLITERAL",
    "group",
    "by",
    "order",
    "minus",
    "not",
    "exists"
]

type_map = {
    datetime: CategoryDataType.DATETIME,
    str: CategoryDataType.LITERAL,
    bool: CategoryDataType.BOOLEAN,
    int: CategoryDataType.NUMBER,
    float: CategoryDataType.NUMBER,
    complex: CategoryDataType.NUMBER,
}

format_type = {
    CategoryDataType.DATETIME: lambda x: f'"{x}"^^xsd:dateTime',
    CategoryDataType.NUMBER: lambda x: x,
    CategoryDataType.LITERAL: lambda x: f'"{x}"',
    CategoryDataType.BOOLEAN: lambda x: "'true'^^xsd:boolean" if x else "'false'^^xsd:boolean",
}

sparql_operator_map = {
    "__lt__": "<",
    "__le__": "<=",
    "__eq__": "=",
    "__ne__": "!=",
    "__gt__": ">",
    "__ge__": ">=",
}


class SPARQLQueryBuilder(QueryBuilder):

    @staticmethod
    def build(
            schema: Dict,
            resolvers: Optional[List[Resolver]],
            context: Context,
            filters: List[Filter],
            **params,
    ) -> Tuple[List, List]:

        statements = []
        sparql_filters = []
        for index, f in enumerate(filters):
            last_path = f.path[-1]
            try:
                last_term = context.terms[last_path]
            except KeyError:
                last_term = None
            if last_path in ["id", "@id"]:
                property_path = "/".join(f.path[:-1])
            elif last_path == "@type":
                minus_last_path = f.path[:-1]
                minus_last_path.append("type")
                property_path = "/".join(minus_last_path)
            else:
                property_path = "/".join(f.path)
            try:
                if (
                        last_path in ["type", "@type"]
                        or last_path in ["id", "@id"]
                        or (last_term is not None and last_term.type == "@id")
                ):
                    if f.operator == "__eq__":
                        statements.append(f"{property_path} {_box_value_as_full_iri(f.value)}")
                    elif f.operator == "__ne__":
                        statements.append(f"{property_path} ?v{index}")
                        sparql_filters.append(f"FILTER(?v{index} != {f.value})")
                    else:
                        raise NotImplementedError(
                            "supported operators are '==' and '!=' when filtering by type or id."
                        )
                else:
                    parsed_type, parsed_value = _parse_type(f.value, parse_str=False)
                    value_type = type_map[parsed_type]
                    value = format_type[value_type](parsed_value if parsed_value else f.value)
                    if value_type is CategoryDataType.LITERAL:
                        if f.operator not in ["__eq__", "__ne__"]:
                            raise NotImplementedError("supported operators are '==' and '!=' when filtering with a str.")
                        statements.append(f"{property_path} ?v{index}")
                        sparql_filters.append(
                            f"FILTER(?v{index} = {_box_value_as_full_iri(value)})")
                    else:
                        statements.append(f"{property_path} ?v{index}")
                        sparql_filters.append(
                            f"FILTER(?v{index} {sparql_operator_map[f.operator]} {_box_value_as_full_iri(value)})"
                        )
            except NotImplementedError as nie:
                raise ValueError(
                    f"Operator '{sparql_operator_map[f.operator]}' "
                    f"is not supported with the value '{f.value}': {str(nie)}"
                ) from nie
        return statements, sparql_filters

    @staticmethod
    def build_resource_from_response(
            query: str, response: Dict, context: Context, *args, **params
    ) -> List[Resource]:
        _, q_comp = Query.parseString(query)
        bindings = response["results"]["bindings"]
        # FIXME workaround to parse a CONSTRUCT query, this fix depends on
        #  https://github.com/BlueBrain/nexus/issues/1155
        if q_comp.name == "ConstructQuery":
            return SPARQLQueryBuilder.build_resource_from_construct_query(bindings, context)

        # SELECT QUERY
        return SPARQLQueryBuilder.build_resource_from_select_query(bindings)

    @staticmethod
    def build_resource_from_construct_query(results: List, context: Context) -> List[Resource]:

        subject_triples = {}

        for r in results:
            subject = r["subject"]["value"]
            s = f"<{r['subject']['value']}>"
            p = f"<{r['predicate']['value']}>"
            if r["object"]["type"] == "uri":
                o = f"<{r['object']['value']}>"
            else:
                if "datatype" in r["object"]:
                    o = f"\"{r['object']['value']}\"^^<{r['object']['datatype']}>"
                else:
                    o = f"\"{r['object']['value']}\""
            if subject in subject_triples:
                subject_triples[subject] += f"\n{s} {p} {o} . "
            else:
                subject_triples[subject] = f"{s} {p} {o} . "

        def triples_to_resource(iri, triples):
            graph = Graph().parse(data=triples, format="nt")
            data_expanded = json.loads(graph.serialize(format="json-ld"))
            data_framed = jsonld.frame(data_expanded, {"@id": iri})
            compacted = jsonld.compact(data_framed, context.document)
            resource = from_jsonld(compacted)
            resource.context = (
                context.iri
                if context.is_http_iri()
                else context.document["@context"]
            )
            return resource

        return [triples_to_resource(s, t) for s, t in subject_triples.items()]

    @staticmethod
    def build_resource_from_select_query(results: List) -> List[Resource]:

        def process_v(v):
            if v['type'] == 'literal' and 'datatype' in v and v['datatype'] == \
                    'http://www.w3.org/2001/XMLSchema#boolean':

                return json.loads(str(v["value"]).lower())

            elif v['type'] == 'literal' and 'datatype' in v and v['datatype'] == \
                    'http://www.w3.org/2001/XMLSchema#integer':

                return int(v["value"])

            else:
                return v["value"]

        return [
            Resource(**{k: process_v(v) for k, v in x.items()})
            for x in results
        ]

    @staticmethod
    def rewrite_sparql(
            query: str,
            # context: Context, metadata_context: Context,
            context_as_dict: Dict,
            prefixes: Optional[Dict],
            vocab: Optional[str]
    ) -> str:
        """Rewrite local property and type names from Model.template() as IRIs.

        Local names are mapped to IRIs by using a JSON-LD context, i.e. { "@context": { ... }}
        from a kgforge.core.commons.Context.
        In the case of contexts using prefixed names, prefixes are added to the SPARQL query prologue.
        In the case of non-available contexts and vocab then the query is returned unchanged.
        """

        has_prefixes = prefixes is not None and len(prefixes.keys()) > 0
        has_vocab = vocab is not None

        if context_as_dict.get("type") == "@type":
            context_as_dict["type"] = "rdf:type" if "rdf" in prefixes \
                else "http://www.w3.org/1999/02/22-rdf-syntax-ns#type"

        def replace(match: Match) -> str:
            m4 = match.group(4)
            if m4 is None:
                return match.group(0)
            else:
                v = (
                    context_as_dict.get(m4, ":" + m4 if has_vocab else None)
                    if str(m4).lower() not in SPARQL_CLAUSES and not str(m4).startswith("https")
                    else m4
                )
                if v is None:
                    raise QueryingError(
                        f"Failed to construct a valid SPARQL query: add '{m4}'"
                        f", define an @vocab in the configured JSON-LD context or "
                        f"provide a fully correct SPARQL query."
                    )
                m5 = match.group(5)
                if "//" in v:
                    return f"<{v}>{m5}"
                else:
                    return f"{v}{m5}"

        g4 = r"([a-zA-Z_]+)"
        g5 = r"([.;]?)"
        g0 = rf"((?<=[\s,[(/|!^])((a|true|false)|{g4}){g5}(?=[\s,\])/|?*+]))"
        g6 = r"(('[^']+')|('''[^\n\r]+''')|(\"[^\"]+\")|(\"\"\"[^\n\r]+\"\"\"))"
        rx = rf"{g0}|{g6}|(?<=< )(.*)(?= >)"
        qr = re.sub(rx, replace, query, flags=re.VERBOSE | re.MULTILINE)

        if not has_prefixes or "prefix" in str(qr).lower():
            return qr

        pfx = "\n".join(f"PREFIX {k}: <{v}>" for k, v in prefixes.items())

        if has_vocab:
            pfx = "\n".join([pfx, f"PREFIX : <{vocab}>"])

        return f"{pfx}\n{qr}"

    @staticmethod
    def _replace_in_sparql(
            qr: str,
            what: str,
            value: Optional[int],
            default_value: int,
            search_regex: Pattern,
            replace_if_in_query=True
    ) -> str:

        is_what_in_query = bool(re.search(pattern=search_regex, string=qr))

        replace_value = f" {what} {value}" if value else \
            (f" {what} {default_value}" if default_value else None)

        if is_what_in_query:
            if not replace_if_in_query and value:
                raise QueryingError(
                    f"Value for '{what}' is present in the provided query and set as argument: "
                    f"set 'replace_if_in_query' to True to replace '{what}' when present in the query."
                )

            if replace_if_in_query and replace_value:
                qr = re.sub(pattern=search_regex, repl=replace_value, string=qr)
        else:
            if replace_value:
                qr = f"{qr} {replace_value}"  # Added to the end of the query (not very general)

        return qr

    @staticmethod
    def apply_limit_and_offset_to_query(query, limit, default_limit, offset, default_offset):
        if limit:
            query = SPARQLQueryBuilder._replace_in_sparql(
                query, "LIMIT", limit, default_limit,
                re.compile(r" LIMIT \d+", flags=re.IGNORECASE)
            )
        if offset:
            query = SPARQLQueryBuilder._replace_in_sparql(
                query, "OFFSET", offset, default_offset,
                re.compile(r" OFFSET \d+", flags=re.IGNORECASE)
            )

        return query


def _box_value_as_full_iri(value):
    return f"<{value}>" if is_valid_url(value) else value<|MERGE_RESOLUTION|>--- conflicted
+++ resolved
@@ -14,10 +14,6 @@
 
 from datetime import datetime
 from enum import Enum
-<<<<<<< HEAD
-from typing import Tuple, List, Dict, Optional
-=======
->>>>>>> 4d2580e4
 import json
 from pyld import jsonld
 import rdflib
