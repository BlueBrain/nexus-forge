﻿#
# Blue Brain Nexus Forge is free software: you can redistribute it and/or modify
# it under the terms of the GNU Lesser General Public License as published by
# the Free Software Foundation, either version 3 of the License, or
# (at your option) any later version.
#
# Blue Brain Nexus Forge is distributed in the hope that it will be useful,
# but WITHOUT ANY WARRANTY; without even the implied warranty of
# MERCHANTABILITY or FITNESS FOR A PARTICULAR PURPOSE. See the GNU Lesser
# General Public License for more details.
#
# You should have received a copy of the GNU Lesser General Public License
# along with Blue Brain Nexus Forge. If not, see <https://choosealicense.com/licenses/lgpl-3.0/>.

from datetime import datetime
from enum import Enum
import json
from pyld import jsonld
import rdflib
import re
from rdflib import Graph
from rdflib.plugins.sparql.parser import Query
from typing import Any, Dict, List, Match, Optional, Tuple, Union, Type, Pattern

from kgforge.core.commons.exceptions import QueryingError
from kgforge.core.resource import Resource
from kgforge.core.conversions.rdf import from_jsonld
from kgforge.core.archetypes.resolver import Resolver
from kgforge.core.commons.context import Context
from kgforge.core.commons.files import is_valid_url
from kgforge.core.commons.parser import _parse_type
from kgforge.core.commons.query_builder import QueryBuilder
from kgforge.core.wrappings.paths import Filter


class CategoryDataType(Enum):
    DATETIME = "datetime"
    NUMBER = "number"
    BOOLEAN = "boolean"
    LITERAL = "literal"

# FIXME: need to find a comprehensive way (different than list) to get all SPARQL reserved clauses


SPARQL_CLAUSES = [
    "where",
    "filter",
    "select",
    "union",
    "limit",
    "construct",
    "optional",
    "bind",
    "values",
    "offset",
    "order by",
    "prefix",
    "graph",
    "distinct",
    "in",
    "as",
    "base",
    "prefix",
    "reduced",
    "describe",
    "ask",
    "named",
    "asc",
    "desc",
    "from",
    "optional",
    "graph",
    "regex",
    "union",
    "str",
    "lang",
    "langmatches",
    "datatype",
    "bound",
    "sameTerm",
    "isIRI",
    "isURI",
    "isBLANK",
    "isLITERAL",
    "group",
    "by",
    "order",
    "minus",
    "not",
    "exists"
]

type_map = {
    datetime: CategoryDataType.DATETIME,
    str: CategoryDataType.LITERAL,
    bool: CategoryDataType.BOOLEAN,
    int: CategoryDataType.NUMBER,
    float: CategoryDataType.NUMBER,
    complex: CategoryDataType.NUMBER,
}

format_type = {
    CategoryDataType.DATETIME: lambda x: f'"{x}"^^xsd:dateTime',
    CategoryDataType.NUMBER: lambda x: x,
    CategoryDataType.LITERAL: lambda x: f'"{x}"',
    CategoryDataType.BOOLEAN: lambda x: "'true'^^xsd:boolean" if x else "'false'^^xsd:boolean",
}

sparql_operator_map = {
    "__lt__": "<",
    "__le__": "<=",
    "__eq__": "=",
    "__ne__": "!=",
    "__gt__": ">",
    "__ge__": ">=",
}


class SPARQLQueryBuilder(QueryBuilder):

    @staticmethod
    def build(
            schema: Dict,
            resolvers: Optional[List[Resolver]],
            context: Context,
            filters: List[Filter],
            **params,
    ) -> Tuple[List, List]:

        statements = []
        sparql_filters = []
        for index, f in enumerate(filters):
            last_path = f.path[-1]
            try:
                last_term = context.terms[last_path]
            except KeyError:
                last_term = None
            if last_path in ["id", "@id"]:
                property_path = "/".join(f.path[:-1])
            elif last_path == "@type":
                minus_last_path = f.path[:-1]
                minus_last_path.append("type")
                property_path = "/".join(minus_last_path)
            else:
                property_path = "/".join(f.path)
            try:
                if (
                        last_path in ["type", "@type"]
                        or last_path in ["id", "@id"]
                        or (last_term is not None and last_term.type == "@id")
                ):
                    if f.operator == "__eq__":
                        statements.append(f"{property_path} {_box_value_as_full_iri(f.value)}")
                    elif f.operator == "__ne__":
                        statements.append(f"{property_path} ?v{index}")
                        sparql_filters.append(f"FILTER(?v{index} != {f.value})")
                    else:
                        raise NotImplementedError(
                            "supported operators are '==' and '!=' when filtering by type or id."
                        )
                else:
                    parsed_type, parsed_value = _parse_type(f.value, parse_str=False)
                    value_type = type_map[parsed_type]
                    value = format_type[value_type](parsed_value if parsed_value else f.value)
                    if value_type is CategoryDataType.LITERAL:
                        if f.operator not in ["__eq__", "__ne__"]:
                            raise NotImplementedError("supported operators are '==' and '!=' when filtering with a str.")
                        statements.append(f"{property_path} ?v{index}")
                        sparql_filters.append(
                            f"FILTER(?v{index} = {_box_value_as_full_iri(value)})")
                    else:
                        statements.append(f"{property_path} ?v{index}")
                        sparql_filters.append(
                            f"FILTER(?v{index} {sparql_operator_map[f.operator]} {_box_value_as_full_iri(value)})"
                        )
            except NotImplementedError as nie:
                raise ValueError(
                    f"Operator '{sparql_operator_map[f.operator]}' "
                    f"is not supported with the value '{f.value}': {str(nie)}"
<<<<<<< HEAD
                )
=======
                ) from nie
>>>>>>> bcc6b331
        return statements, sparql_filters

    @staticmethod
    def build_resource_from_response(
            query: str, response: Dict, context: Context, *args, **params
    ) -> List[Resource]:
        _, q_comp = Query.parseString(query)
        bindings = response["results"]["bindings"]
<<<<<<< HEAD

        if q_comp.name == "ConstructQuery":
            return SPARQLQueryBuilder.build_resource_from_construct_query(bindings, context)
        else:
            # SELECT QUERY
            return SPARQLQueryBuilder.build_resource_from_select_query(bindings)
=======
        # FIXME workaround to parse a CONSTRUCT query, this fix depends on
        #  https://github.com/BlueBrain/nexus/issues/1155
        if q_comp.name == "ConstructQuery":
            return SPARQLQueryBuilder.build_resource_from_construct_query(bindings, context)

        # SELECT QUERY
        return SPARQLQueryBuilder.build_resource_from_select_query(bindings)
>>>>>>> bcc6b331

    @staticmethod
    def build_resource_from_construct_query(results: List, context: Context) -> List[Resource]:

        subject_triples = {}

        for r in results:
            subject = r["subject"]["value"]
            s = f"<{r['subject']['value']}>"
            p = f"<{r['predicate']['value']}>"
            if r["object"]["type"] == "uri":
                o = f"<{r['object']['value']}>"
            else:
                if "datatype" in r["object"]:
                    o = f"\"{r['object']['value']}\"^^<{r['object']['datatype']}>"
                else:
                    o = f"\"{r['object']['value']}\""
            if subject in subject_triples:
                subject_triples[subject] += f"\n{s} {p} {o} . "
            else:
                subject_triples[subject] = f"{s} {p} {o} . "

        def triples_to_resource(iri, triples):
            graph = Graph().parse(data=triples, format="nt")
            data_expanded = json.loads(graph.serialize(format="json-ld"))
            data_framed = jsonld.frame(data_expanded, {"@id": iri})
            compacted = jsonld.compact(data_framed, context.document)
            resource = from_jsonld(compacted)
            resource.context = (
                context.iri
                if context.is_http_iri()
                else context.document["@context"]
            )
            return resource

        return [triples_to_resource(s, t) for s, t in subject_triples.items()]

    @staticmethod
    def build_resource_from_select_query(results: List) -> List[Resource]:

        def process_v(v):
            if v['type'] == 'literal' and 'datatype' in v and v['datatype'] == \
                    'http://www.w3.org/2001/XMLSchema#boolean':

                return json.loads(str(v["value"]).lower())

            elif v['type'] == 'literal' and 'datatype' in v and v['datatype'] == \
                    'http://www.w3.org/2001/XMLSchema#integer':

                return int(v["value"])

            else:
                return v["value"]

        return [
            Resource(**{k: process_v(v) for k, v in x.items()})
            for x in results
        ]

    @staticmethod
<<<<<<< HEAD
    def rewrite_sparql(query: str, context: Context, metadata_context: Context) -> str:
=======
    def rewrite_sparql(
            query: str,
            # context: Context, metadata_context: Context,
            context_as_dict: Dict,
            prefixes: Optional[Dict],
            vocab: Optional[str]
    ) -> str:
>>>>>>> bcc6b331
        """Rewrite local property and type names from Model.template() as IRIs.

        Local names are mapped to IRIs by using a JSON-LD context, i.e. { "@context": { ... }}
        from a kgforge.core.commons.Context.
        In the case of contexts using prefixed names, prefixes are added to the SPARQL query prologue.
        In the case of non-available contexts and vocab then the query is returned unchanged.
        """
<<<<<<< HEAD
        ctx = {}

        def _context_to_dict(c: Context):
            return {
                k: v["@id"] if isinstance(v, Dict) and "@id" in v else v
                for k, v in c.document["@context"].items()
            }

        if metadata_context and metadata_context.document:
            ctx.update(_context_to_dict(metadata_context))

        ctx.update(_context_to_dict(context))

        prefixes = context.prefixes
        has_prefixes = prefixes is not None and len(prefixes.keys()) > 0
        if ctx.get("type") == "@type":
            if "rdf" in prefixes:
                ctx["type"] = "rdf:type"
            else:
                ctx["type"] = "http://www.w3.org/1999/02/22-rdf-syntax-ns#type"
=======

        has_prefixes = prefixes is not None and len(prefixes.keys()) > 0
        has_vocab = vocab is not None

        if context_as_dict.get("type") == "@type":
            context_as_dict["type"] = "rdf:type" if "rdf" in prefixes \
                else "http://www.w3.org/1999/02/22-rdf-syntax-ns#type"
>>>>>>> bcc6b331

        def replace(match: Match) -> str:
            m4 = match.group(4)
            if m4 is None:
                return match.group(0)
            else:
                v = (
<<<<<<< HEAD
                    ctx.get(m4, ":" + m4 if context.has_vocab() else None)
=======
                    context_as_dict.get(m4, ":" + m4 if has_vocab else None)
>>>>>>> bcc6b331
                    if str(m4).lower() not in SPARQL_CLAUSES and not str(m4).startswith("https")
                    else m4
                )
                if v is None:
                    raise QueryingError(
                        f"Failed to construct a valid SPARQL query: add '{m4}'"
                        f", define an @vocab in the configured JSON-LD context or "
                        f"provide a fully correct SPARQL query."
                    )
                m5 = match.group(5)
                if "//" in v:
                    return f"<{v}>{m5}"
                else:
                    return f"{v}{m5}"

        g4 = r"([a-zA-Z_]+)"
        g5 = r"([.;]?)"
        g0 = rf"((?<=[\s,[(/|!^])((a|true|false)|{g4}){g5}(?=[\s,\])/|?*+]))"
        g6 = r"(('[^']+')|('''[^\n\r]+''')|(\"[^\"]+\")|(\"\"\"[^\n\r]+\"\"\"))"
        rx = rf"{g0}|{g6}|(?<=< )(.*)(?= >)"
        qr = re.sub(rx, replace, query, flags=re.VERBOSE | re.MULTILINE)

        if not has_prefixes or "prefix" in str(qr).lower():
            return qr
<<<<<<< HEAD
        else:
            pfx = "\n".join(f"PREFIX {k}: <{v}>" for k, v in prefixes.items())
        if context.has_vocab():
            pfx = "\n".join([pfx, f"PREFIX : <{context.vocab}>"])
=======

        pfx = "\n".join(f"PREFIX {k}: <{v}>" for k, v in prefixes.items())

        if has_vocab:
            pfx = "\n".join([pfx, f"PREFIX : <{vocab}>"])

>>>>>>> bcc6b331
        return f"{pfx}\n{qr}"

    @staticmethod
    def _replace_in_sparql(
            qr: str,
            what: str,
            value: Optional[int],
            default_value: int,
            search_regex: Pattern,
            replace_if_in_query=True
    ) -> str:

        is_what_in_query = bool(re.search(pattern=search_regex, string=qr))

        replace_value = f" {what} {value}" if value else \
            (f" {what} {default_value}" if default_value else None)

        if is_what_in_query:
            if not replace_if_in_query and value:
                raise QueryingError(
                    f"Value for '{what}' is present in the provided query and set as argument: "
                    f"set 'replace_if_in_query' to True to replace '{what}' when present in the query."
                )

            if replace_if_in_query and replace_value:
                qr = re.sub(pattern=search_regex, repl=replace_value, string=qr)
        else:
            if replace_value:
                qr = f"{qr} {replace_value}"  # Added to the end of the query (not very general)

        return qr

    @staticmethod
    def apply_limit_and_offset_to_query(query, limit, default_limit, offset, default_offset):
        if limit:
            query = SPARQLQueryBuilder._replace_in_sparql(
                query, "LIMIT", limit, default_limit,
                re.compile(r" LIMIT \d+", flags=re.IGNORECASE)
            )
        if offset:
            query = SPARQLQueryBuilder._replace_in_sparql(
                query, "OFFSET", offset, default_offset,
                re.compile(r" OFFSET \d+", flags=re.IGNORECASE)
            )

        return query


def _box_value_as_full_iri(value):
    return f"<{value}>" if is_valid_url(value) else value<|MERGE_RESOLUTION|>--- conflicted
+++ resolved
@@ -177,11 +177,7 @@
                 raise ValueError(
                     f"Operator '{sparql_operator_map[f.operator]}' "
                     f"is not supported with the value '{f.value}': {str(nie)}"
-<<<<<<< HEAD
-                )
-=======
                 ) from nie
->>>>>>> bcc6b331
         return statements, sparql_filters
 
     @staticmethod
@@ -190,22 +186,12 @@
     ) -> List[Resource]:
         _, q_comp = Query.parseString(query)
         bindings = response["results"]["bindings"]
-<<<<<<< HEAD
-
-        if q_comp.name == "ConstructQuery":
-            return SPARQLQueryBuilder.build_resource_from_construct_query(bindings, context)
-        else:
-            # SELECT QUERY
-            return SPARQLQueryBuilder.build_resource_from_select_query(bindings)
-=======
         # FIXME workaround to parse a CONSTRUCT query, this fix depends on
         #  https://github.com/BlueBrain/nexus/issues/1155
         if q_comp.name == "ConstructQuery":
             return SPARQLQueryBuilder.build_resource_from_construct_query(bindings, context)
 
-        # SELECT QUERY
         return SPARQLQueryBuilder.build_resource_from_select_query(bindings)
->>>>>>> bcc6b331
 
     @staticmethod
     def build_resource_from_construct_query(results: List, context: Context) -> List[Resource]:
@@ -266,9 +252,6 @@
         ]
 
     @staticmethod
-<<<<<<< HEAD
-    def rewrite_sparql(query: str, context: Context, metadata_context: Context) -> str:
-=======
     def rewrite_sparql(
             query: str,
             # context: Context, metadata_context: Context,
@@ -276,7 +259,6 @@
             prefixes: Optional[Dict],
             vocab: Optional[str]
     ) -> str:
->>>>>>> bcc6b331
         """Rewrite local property and type names from Model.template() as IRIs.
 
         Local names are mapped to IRIs by using a JSON-LD context, i.e. { "@context": { ... }}
@@ -284,28 +266,6 @@
         In the case of contexts using prefixed names, prefixes are added to the SPARQL query prologue.
         In the case of non-available contexts and vocab then the query is returned unchanged.
         """
-<<<<<<< HEAD
-        ctx = {}
-
-        def _context_to_dict(c: Context):
-            return {
-                k: v["@id"] if isinstance(v, Dict) and "@id" in v else v
-                for k, v in c.document["@context"].items()
-            }
-
-        if metadata_context and metadata_context.document:
-            ctx.update(_context_to_dict(metadata_context))
-
-        ctx.update(_context_to_dict(context))
-
-        prefixes = context.prefixes
-        has_prefixes = prefixes is not None and len(prefixes.keys()) > 0
-        if ctx.get("type") == "@type":
-            if "rdf" in prefixes:
-                ctx["type"] = "rdf:type"
-            else:
-                ctx["type"] = "http://www.w3.org/1999/02/22-rdf-syntax-ns#type"
-=======
 
         has_prefixes = prefixes is not None and len(prefixes.keys()) > 0
         has_vocab = vocab is not None
@@ -313,7 +273,6 @@
         if context_as_dict.get("type") == "@type":
             context_as_dict["type"] = "rdf:type" if "rdf" in prefixes \
                 else "http://www.w3.org/1999/02/22-rdf-syntax-ns#type"
->>>>>>> bcc6b331
 
         def replace(match: Match) -> str:
             m4 = match.group(4)
@@ -321,11 +280,7 @@
                 return match.group(0)
             else:
                 v = (
-<<<<<<< HEAD
-                    ctx.get(m4, ":" + m4 if context.has_vocab() else None)
-=======
                     context_as_dict.get(m4, ":" + m4 if has_vocab else None)
->>>>>>> bcc6b331
                     if str(m4).lower() not in SPARQL_CLAUSES and not str(m4).startswith("https")
                     else m4
                 )
@@ -350,19 +305,12 @@
 
         if not has_prefixes or "prefix" in str(qr).lower():
             return qr
-<<<<<<< HEAD
-        else:
-            pfx = "\n".join(f"PREFIX {k}: <{v}>" for k, v in prefixes.items())
-        if context.has_vocab():
-            pfx = "\n".join([pfx, f"PREFIX : <{context.vocab}>"])
-=======
 
         pfx = "\n".join(f"PREFIX {k}: <{v}>" for k, v in prefixes.items())
 
         if has_vocab:
             pfx = "\n".join([pfx, f"PREFIX : <{vocab}>"])
 
->>>>>>> bcc6b331
         return f"{pfx}\n{qr}"
 
     @staticmethod
