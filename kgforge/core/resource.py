--- conflicted
+++ resolved
@@ -77,7 +77,24 @@
             self._set_synchronized(value)
         self.__dict__[key] = value
 
-<<<<<<< HEAD
+    def _get_synchronized(self) -> bool:
+        inner = [v._synchronized for v in self.__dict__.values() if isinstance(v, Resource)]
+        if inner:
+            self._inner_sync = (all(inner))
+        if self._inner_sync is False:    
+            return False
+        else:
+            return self.__dict__["_synchronized"]
+    
+    def _set_synchronized(self, sync: bool) -> None:
+        inner = [v for v in self.__dict__.values() if isinstance(v, Resource)]
+        if inner:
+            for iresource in inner:
+                iresource._synchronized = sync
+        self.__dict__["_inner_sync"] = sync
+    
+    _synchronized = property(_get_synchronized, _set_synchronized)
+
     def has_identifier(self, return_attribute: bool = False) ->  Union[bool, Tuple[bool, str]]:
         result = False
         attribute = None
@@ -108,27 +125,6 @@
         resource_has_id, id_key = self.has_identifier(return_attribute=True)
         return getattr(self, id_key) if resource_has_id else None
 
-
-=======
-    def _get_synchronized(self) -> bool:
-        inner = [v._synchronized for v in self.__dict__.values() if isinstance(v, Resource)]
-        if inner:
-            self._inner_sync = (all(inner))
-        if self._inner_sync is False:    
-            return False
-        else:
-            return self.__dict__["_synchronized"]
-    
-    def _set_synchronized(self, sync: bool) -> None:
-        inner = [v for v in self.__dict__.values() if isinstance(v, Resource)]
-        if inner:
-            for iresource in inner:
-                iresource._synchronized = sync
-        self.__dict__["_inner_sync"] = sync
-    
-    _synchronized = property(_get_synchronized, _set_synchronized)
->>>>>>> 9a044778
-
     @classmethod
     def from_json(cls, data: Union[Dict, List[Dict]], na: Union[Any, List[Any]] = None):
 
