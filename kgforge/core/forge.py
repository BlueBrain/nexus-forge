--- conflicted
+++ resolved
@@ -21,13 +21,9 @@
 from rdflib import Graph
 
 from kgforge.core import Resource
-<<<<<<< HEAD
 from kgforge.core.commons.context import Context
 from kgforge.core.archetypes import Mapping, Model, Resolver, Store, Database
-=======
 from kgforge.core.commons.files import load_file_as_byte
-from kgforge.core.archetypes import Mapping, Model, Resolver, Store
->>>>>>> 14ffc1aa
 from kgforge.core.commons.actions import LazyAction
 from kgforge.core.commons.dictionaries import with_defaults
 from kgforge.core.commons.exceptions import ResolvingError
@@ -1019,7 +1015,6 @@
     def get_model_context(self):
         """Expose the context used in the model."""
         return self._model.context()
-<<<<<<< HEAD
     
     def create_db_sources(self, all_config: Optional[Dict[str, Dict[str, str]]], 
                           store_config : Optional[Dict[str, Dict[str, str]]],
@@ -1045,8 +1040,6 @@
             else:
                 raise NotImplementedError(f'Database from {origin} is not yet implemented.')
         return dbs
-=======
->>>>>>> 14ffc1aa
 
 
 def prepare_resolvers(
