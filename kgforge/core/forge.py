--- conflicted
+++ resolved
@@ -280,16 +280,8 @@
         return self._model.template(type, only_required, output)
 
     # No @catch because the error handling is done by execution.run().
-<<<<<<< HEAD
     def validate(self, data: Union[Resource, List[Resource]],
                  execute_actions_before: bool = False, schema: str = None) -> None:
-        self._model.validate(data, execute_actions_before, schema=schema)
-=======
-    def validate(
-        self,
-        data: Union[Resource, List[Resource]],
-        execute_actions_before: bool = False,
-    ) -> None:
         """
         Check if resources conform to their corresponding schemas. This method will try to infer the schema of a resource from its type.
         For this method to work, a provided resource should have a type property which is listed in forge.type(...).
@@ -300,8 +292,7 @@
         :param execute_actions_before: whether to execute a LazyAction value of one of a resource property (True) or not (False) prior to validation
         :return: None
         """
-        self._model.validate(data, execute_actions_before)
->>>>>>> 0b04e7a1
+        self._model.validate(data, execute_actions_before, schema=schema)
 
     # Resolving User Interface.
 
