#
# Blue Brain Nexus Forge is free software: you can redistribute it and/or modify
# it under the terms of the GNU Lesser General Public License as published by
# the Free Software Foundation, either version 3 of the License, or
# (at your option) any later version.
#
# Blue Brain Nexus Forge is distributed in the hope that it will be useful,
# but WITHOUT ANY WARRANTY; without even the implied warranty of
# MERCHANTABILITY or FITNESS FOR A PARTICULAR PURPOSE. See the GNU Lesser
# General Public License for more details.
#
# You should have received a copy of the GNU Lesser General Public License
# along with Blue Brain Nexus Forge. If not, see <https://choosealicense.com/licenses/lgpl-3.0/>.
import json

import re
import time
from pyld import jsonld
from abc import ABC, abstractmethod
from rdflib import Graph
from pathlib import Path
from typing import Any, Dict, List, Match, Optional, Tuple, Union, Type

from kgforge.core import Resource
from kgforge.core.archetypes import Mapping, Mapper
from kgforge.core.commons.attributes import repr_class
from kgforge.core.commons.context import Context
from kgforge.core.commons.exceptions import (
    DeprecationError,
    DownloadingError,
    FreezingError,
    RegistrationError,
    TaggingError,
    UpdatingError,
    UploadingError,
    QueryingError,
)
from kgforge.core.commons.execution import not_supported, run
from kgforge.core.conversions.rdf import from_jsonld
from kgforge.core.reshaping import collect_values

# NB: Do not 'from kgforge.core.archetypes import Resolver' to avoid cyclic dependency.

# FIXME: need to find a comprehensive way (different than list) to get all SPARQL reserved clauses
from kgforge.core.wrappings.dict import DictWrapper

DEFAULT_LIMIT = 100
DEFAULT_OFFSET = 0
SPARQL_CLAUSES = [
    "where",
    "filter",
    "select",
    "union",
    "limit",
    "construct",
    "optional",
    "bind",
    "values",
    "offset",
    "order by",
    "prefix",
    "graph",
    "distinct",
    "in",
    "as",
    "base",
    "prefix",
    "reduced",
    "describe",
    "ask",
    "named",
    "asc",
    "desc",
    "from",
    "optional",
    "graph",
    "regex",
    "union",
    "str",
    "lang",
    "langmatches",
    "datatype",
    "bound",
    "sameTerm",
    "isIRI",
    "isURI",
    "isBLANK",
    "isLITERAL",
    "group",
    "by",
    "order",
    "minus",
    "not",
    "exists"
]


class Store(ABC):

    # See demo_store.py in kgforge/specializations/stores/ for a reference implementation.

    # POLICY Methods of archetypes, except __init__, should not have optional arguments.

    # POLICY Implementations should be declared in kgforge/specializations/stores/__init__.py.
    # POLICY Implementations should not add methods but private functions in the file.
    # TODO Move from BDD to classical testing to have a more parameterizable test suite. DKE-135.
    # POLICY Implementations should pass tests/specializations/stores/demo_store.feature tests.

    def __init__(
            self,
            endpoint: Optional[str] = None,
            bucket: Optional[str] = None,
            token: Optional[str] = None,
            versioned_id_template: Optional[str] = None,
            file_resource_mapping: Optional[str] = None,
            model_context: Optional[Context] = None,
            searchendpoints: Optional[Dict] = None,
            **store_config,
    ) -> None:
        # file_resource_mapping: Optional[Union[Hjson, FilePath, URL]].
        # POLICY There could be data caching but it should be aware of changes made in the source.
        self.endpoint: Optional[str] = endpoint
        self.bucket: Optional[str] = bucket
        self.token: Optional[str] = token
        self.versioned_id_template: Optional[str] = versioned_id_template
        loaded = (
            self.mapping.load(file_resource_mapping) if file_resource_mapping else None
        )
        self.file_mapping: Optional[Any] = loaded
        self.model_context: Optional[Context] = model_context
        self.service: Any = self._initialize_service(
            self.endpoint, self.bucket, self.token, searchendpoints, **store_config
        )
        self.context: Context = (
            self.service.context if hasattr(self.service, "context") else None
        )
        self.metadata_context: Context = (
            self.service.metadata_context
            if hasattr(self.service, "metadata_context")
            else None
        )

    def __repr__(self) -> str:
        return repr_class(self)

    @property
    @abstractmethod
    def mapping(self) -> Type[Mapping]:
        """Mapping class to load file_resource_mapping."""
        ...

    @property
    @abstractmethod
    def mapper(self) -> Type[Mapper]:
        """Mapper class to map file metadata to a Resource with file_resource_mapping."""
        ...

    # [C]RUD.

    def register(
            self, data: Union[Resource, List[Resource]], schema_id: str = None
    ) -> None:
        # Replace None by self._register_many to switch to optimized bulk registration.
        run(
            self._register_one,
            None,
            data,
            required_synchronized=False,
            execute_actions=True,
            exception=RegistrationError,
            monitored_status="_synchronized",
            schema_id=schema_id,
        )

    def _register_many(self, resources: List[Resource], schema_id: str) -> None:
        # Bulk registration could be optimized by overriding this method in the specialization.
        # POLICY Should reproduce self._register_one() and execution._run_one() behaviours.
        not_supported()

    @abstractmethod
    def _register_one(self, resource: Resource, schema_id: str) -> None:
        # POLICY Should notify of failures with exception RegistrationError including a message.
        # POLICY Resource _store_metadata should be set using wrappers.dict.wrap_dict().
        # TODO This operation might be abstracted here when other stores will be implemented.
        pass

    # This expected that '@catch' is not used here. This is for actions.execute_lazy_actions().
    def upload(
            self, path: str, content_type: str, forge: Optional['KnowledgeGraphForge']
    ) -> Union[Resource, List[Resource]]:
        # path: Union[FilePath, DirPath].
        if self.file_mapping is not None:
            p = Path(path)
            uploaded = self._upload(p, content_type)
            return self.mapper(forge).map(uploaded, self.file_mapping, None)

        raise UploadingError("no file_resource_mapping has been configured")

    def _upload(self, path: Path, content_type: str) -> Union[Any, List[Any]]:
        # path: Union[FilePath, DirPath].
        if path.is_dir():
            filepaths = [
                x for x in path.iterdir() if x.is_file() and not x.name.startswith(".")
            ]
            return self._upload_many(filepaths, content_type)

        return self._upload_one(path, content_type)

    def _upload_many(self, paths: List[Path], content_type: str) -> List[Any]:
        # Bulk uploading could be optimized by overriding this method in the specialization.
        # POLICY Should follow self._upload_one() policies.
        return [self._upload_one(x, content_type) for x in paths]

    def _upload_one(self, path: Path, content_type: str) -> Any:
        # path: FilePath.
        # POLICY Should notify of failures with exception UploadingError including a message.
        not_supported()

    # C[R]UD.

    @abstractmethod
    def retrieve(
            self, id_: str, version: Optional[Union[int, str]], cross_bucket: bool, **params
    ) -> Resource:
        # POLICY Should notify of failures with exception RetrievalError including a message.
        # POLICY Resource _store_metadata should be set using wrappers.dict.wrap_dict().
        # POLICY Resource _synchronized should be set to True.
        # TODO These two operations might be abstracted here when other stores will be implemented.
        pass

    def _retrieve_filename(self, id: str) -> Tuple[str, str]:
        # TODO This operation might be adapted if other file metadata are needed.
        not_supported()

    def _prepare_download_one(
            self,
            url: str,
            store_metadata: Optional[DictWrapper],
            cross_bucket: bool
    ) -> Tuple[str, str]:
        # Prepare download url and download bucket
        not_supported()

    def download(
            self,
            data: Union[Resource, List[Resource]],
            follow: str,
            path: str,
            overwrite: bool,
            cross_bucket: bool,
            content_type: str = None
    ) -> None:
        # path: DirPath.
        urls = []
        store_metadata = []
        to_download = [data] if isinstance(data, Resource) else data
        for d in to_download:
            collected_values = collect_values(d, follow, DownloadingError)
            urls.extend(collected_values)
            store_metadata.extend(
                [d._store_metadata for _ in range(len(collected_values))]
            )
        if len(urls) == 0:
            raise DownloadingError(
                f"path to follow '{follow}' was not found in any provided resource."
            )
        dirpath = Path(path)
        dirpath.mkdir(parents=True, exist_ok=True)
        timestamp = time.strftime("%Y%m%d%H%M%S")
        filepaths = []
        buckets = []
        download_urls = []
        download_store_metadata = []
        for i, x in enumerate(urls):
            x_download_url, x_bucket = self._prepare_download_one(x, store_metadata[i],
                                                                  cross_bucket)
            filename, store_content_type = self._retrieve_filename(x_download_url)
            if not content_type or (content_type and store_content_type == content_type):
                filepath = dirpath / filename
                if not overwrite and filepath.exists():
                    filepaths.append(f"{filepath}.{timestamp}")
                else:
                    filepaths.append(str(filepath))
                download_urls.append(x_download_url)
                buckets.append(x_bucket)
                download_store_metadata.append(store_metadata[i])
        if len(download_urls) > 1:
            self._download_many(download_urls, filepaths, download_store_metadata, cross_bucket,
                                content_type, buckets)
        elif len(download_urls) == 1:
            self._download_one(download_urls[0], filepaths[0], download_store_metadata[0],
                               cross_bucket, content_type, buckets[0])
        else:
            raise DownloadingError(
                f"No resource with content_type {content_type} was found when following the resource path '{follow}'."
            )

    def _download_many(
            self,
            urls: List[str],
            paths: List[str],
            store_metadata: Optional[List[DictWrapper]],
            cross_bucket: bool,
            content_type: str,
            buckets: List[str]
    ) -> None:
        # paths: List[FilePath].
        # Bulk downloading could be optimized by overriding this method in the specialization.
        # POLICY Should follow self._download_one() policies.
        for url, path, store_m in zip(urls, paths, store_metadata):
            self._download_one(url, path, store_m, cross_bucket, content_type)

    def _download_one(
            self,
            url: str,
            path: str,
            store_metadata: Optional[DictWrapper],
            cross_bucket: bool,
            content_type: str,
            bucket: str
    ) -> None:
        # path: FilePath.
        # POLICY Should notify of failures with exception DownloadingError including a message.
        not_supported()

    # CR[U]D.

    def update(
            self, data: Union[Resource, List[Resource]], schema_id: Optional[str]
    ) -> None:
        # Replace None by self._update_many to switch to optimized bulk update.
        run(
            self._update_one,
            None,
            data,
            id_required=True,
            required_synchronized=False,
            execute_actions=True,
            exception=UpdatingError,
            monitored_status="_synchronized",
            schema_id=schema_id,
        )

    def _update_many(self, resources: List[Resource], schema_id: Optional[str]) -> None:
        # Bulk update could be optimized by overriding this method in the specialization.
        # POLICY Should reproduce self._update_one() and execution._run_one() behaviours.
        not_supported()

    @abstractmethod
    def _update_one(self, resource: Resource, schema_id: Optional[str]) -> None:
        # POLICY Should notify of failures with exception UpdatingError including a message.
        # POLICY Resource _store_metadata should be set using wrappers.dict.wrap_dict().
        # TODO This operation might be abstracted here when other stores will be implemented.
        pass

    def tag(self, data: Union[Resource, List[Resource]], value: str) -> None:
        # Replace None by self._tag_many to switch to optimized bulk tagging.
        # POLICY If tagging modify the resource, run() should have status='_synchronized'.
        run(
            self._tag_one,
            None,
            data,
            id_required=True,
            required_synchronized=True,
            exception=TaggingError,
            value=value,
        )

    def _tag_many(self, resources: List[Resource], value: str) -> None:
        # Bulk tagging could be optimized by overriding this method in the specialization.
        # POLICY Should reproduce self._tag_one() and execution._run_one() behaviours.
        # POLICY If tagging modify the resource, it should be done with status='_synchronized'.
        not_supported()

    def _tag_one(self, resource: Resource, value: str) -> None:
        # POLICY Should notify of failures with exception TaggingError including a message.
        # POLICY If tagging modify the resource, _store_metadata should be updated.
        not_supported()

    # CRU[D].

    def deprecate(self, data: Union[Resource, List[Resource]]) -> None:
        # Replace None by self._deprecate_many to switch to optimized bulk deprecation.
        run(
            self._deprecate_one,
            None,
            data,
            id_required=True,
            required_synchronized=True,
            exception=DeprecationError,
            monitored_status="_synchronized",
        )

    def _deprecate_many(self, resources: List[Resource]) -> None:
        # Bulk deprecation could be optimized by overriding this method in the specialization.
        # POLICY Should reproduce self._deprecate_one() and execution._run_one() behaviours.
        not_supported()

    def _deprecate_one(self, resource: Resource) -> None:
        # POLICY Should notify of failures with exception DeprecationError including a message.
        # POLICY Resource _store_metadata should be set using wrappers.dict.wrap_dict().
        # TODO This operation might be abstracted here when other stores will be implemented.
        not_supported()

    # Querying.

    def search(
            self, resolvers: Optional[List["Resolver"]], *filters, **params
    ) -> List[Resource]:

        # Positional arguments in 'filters' are instances of type Filter from wrappings/paths.py
        # A dictionary can be provided for filters:
        #  - {'key1': 'val', 'key2': {'key3': 'val'}} will be translated to
        #  - [Filter(operator='__eq__', path=['key1'], value='val'), Filter(operator='__eq__', path=['key2', 'key3'], value='val')]
        # Keyword arguments in 'params' could be:
        #   - debug: bool,
        #   - limit: int,
        #   - offset: int,
        #   - deprecated: bool,
        #   - resolving: str, with values in ('exact', 'fuzzy'),
        #   - lookup: str, with values in ('current', 'children').
        # POLICY Should use sparql() when 'sparql' is chosen as value  for the param 'search_endpoint'.
        # POLICY Should use elastic() when 'elastic' is chosen as value  for the param 'search_endpoint'.
        # POLICY Given parameters for limit and offset override the input query.
        # POLICY Should notify of failures with exception QueryingError including a message.
        # POLICY Resource _store_metadata should be set using wrappers.dict.wrap_dict().
        # POLICY Resource _synchronized should be set to True.
        # TODO These two operations might be abstracted here when other stores will be implemented.
        not_supported()

    def sparql(
            self, query: str, debug: bool, limit: int = DEFAULT_LIMIT, offset: int = DEFAULT_OFFSET,
            **params
    ) -> List[Resource]:
        rewrite = params.get("rewrite", True)
        qr = (
            rewrite_sparql(query, self.model_context, self.service.metadata_context)
            if self.model_context is not None and rewrite
            else query
        )
        if limit:
            qr = _replace_in_sparql(qr, "LIMIT", limit, DEFAULT_LIMIT, r" LIMIT \d+")
        if offset:
            qr = _replace_in_sparql(qr, "OFFSET", offset, DEFAULT_OFFSET, r" OFFSET \d+")
        if debug:
            self._debug_query(qr)
        return self._sparql(qr)

    def _sparql(self, query: str) -> List[Resource]:
        # POLICY Should notify of failures with exception QueryingError including a message.
        # POLICY Resource _store_metadata should not be set (default is None).
        # POLICY Resource _synchronized should not be set (default is False).
        not_supported()

    def elastic(
            self, query: str, debug: bool, limit: int = DEFAULT_LIMIT, offset: int = DEFAULT_OFFSET
    ) -> List[Resource]:
        query_dict = json.loads(query)
        if limit:
            query_dict["size"] = limit
        if offset:
            query_dict["from"] = offset
        if debug:
            self._debug_query(query_dict)
        return self._elastic(json.dumps(query_dict))

    def _elastic(self, query: str) -> List[Resource]:
        # POLICY Should notify of failures with exception QueryingError including a message.
        # POLICY Resource _store_metadata should not be set (default is None).
        # POLICY Resource _synchronized should not be set (default is False).
        not_supported()

    # Versioning.

    def freeze(self, data: Union[Resource, List[Resource]]) -> None:
        # Replace None by self._freeze_many to switch to optimized bulk freezing.
        run(
            self._freeze_one,
            None,
            data,
            id_required=True,
            required_synchronized=True,
            exception=FreezingError,
        )

    def _freeze_many(self, resources: List[Resource]) -> None:
        # Bulk freezing could be optimized by overriding this method in the specialization.
        # POLICY Should reproduce self._freeze_one() and execution._run_one() behaviours.
        not_supported()

    def _freeze_one(self, resource: Resource) -> None:
        # Notify of failures with exception FreezingError including a message.
        # Use self.versioned_id_template.format(x=resource) to freeze IDs.
        for _, v in resource.__dict__.items():
            if isinstance(v, List):
                for x in v:
                    if isinstance(x, Resource):
                        self._freeze_one(x)
            elif isinstance(v, Resource):
                self._freeze_one(v)
        if hasattr(resource, "id"):
            resource.id = self.versioned_id_template.format(x=resource)

    # Utils.

    @abstractmethod
    def _initialize_service(
            self,
            endpoint: Optional[str],
            bucket: Optional[str],
            token: Optional[str],
            searchendpoints: Optional[Dict] = None,
            **store_config,
    ) -> Any:
        # POLICY Should initialize the access to the store according to its configuration.
        pass

    @staticmethod
    def _debug_query(query):
        if isinstance(query, Dict):
            print("Submitted query:", query)
        else:
            print(*["Submitted query:", *query.splitlines()], sep="\n   ")
        print()

    def rewrite_uri(self, uri: str, context: Context, **kwargs) -> str:
        """Rewrite a given uri using the store Context
        :param uri: a URI to rewrite.
        :param context: a Store Context object
        :return: str
        """
        pass


def _replace_in_sparql(qr, what, value, default_value, search_regex, replace_if_in_query=True):
    is_what_in_query = bool(re.search(f"{search_regex}", qr, flags=re.IGNORECASE))
    if is_what_in_query and value and not replace_if_in_query:
        raise QueryingError(
            f"Value for '{what}' is present in the provided query and set as argument: set 'replace_if_in_query' to True to replace '{what}' when present in the query.")
    replace_value = f" {what} {value}" if value else (
        f" {what} {default_value}" if default_value else None)
    if is_what_in_query and replace_if_in_query and replace_value:
        qr = re.sub(f"{search_regex}", replace_value, qr, flags=re.IGNORECASE)
    if not is_what_in_query and replace_value:
        qr = f"{qr} {replace_value}"
    return qr


def rewrite_sparql(query: str, context: Context, metadata_context) -> str:
    """Rewrite local property and type names from Model.template() as IRIs.

    Local names are mapped to IRIs by using a JSON-LD context, i.e. { "@context": { ... }} from a kgforge.core.commons.Context.
    In the case of contexts using prefixed names, prefixes are added to the SPARQL query prologue.
    In the case of non available contexts and vocab then the query is returned unchanged.
    """
    ctx = {}
    if metadata_context and metadata_context.document:
        ctx.update({
            k: v["@id"] if isinstance(v, Dict) and "@id" in v else v
            for k, v in metadata_context.document["@context"].items()
        })
    ctx.update({
        k: v["@id"] if isinstance(v, Dict) and "@id" in v else v
        for k, v in context.document["@context"].items()
    })
    prefixes = context.prefixes
    has_prefixes = prefixes is not None and len(prefixes.keys()) > 0
    if ctx.get("type") == "@type":
        if "rdf" in prefixes:
            ctx["type"] = "rdf:type"
        else:
            ctx["type"] = "http://www.w3.org/1999/02/22-rdf-syntax-ns#type"

    def replace(match: Match) -> str:
        m4 = match.group(4)
        if m4 is None:
            return match.group(0)

        v = (
            ctx.get(m4, ":" + m4 if context.has_vocab() else None)
            if str(m4).lower() not in SPARQL_CLAUSES and not str(m4).startswith("https")
            else m4
        )
        if v is None:
            raise QueryingError(
                f"Failed to construct a valid SPARQL query: add '{m4}'"
                f", define an @vocab in the configured JSON-LD context or provide a fully correct SPARQL query."
            )
        m5 = match.group(5)
        if "//" in v:
            return f"<{v}>{m5}"

        return f"{v}{m5}"

    g4 = r"([a-zA-Z_]+)"
    g5 = r"([.;]?)"
    g0 = rf"((?<=[\s,[(/|!^])((a|true|false)|{g4}){g5}(?=[\s,\])/|?*+]))"
    g6 = r"(('[^']+')|('''[^\n\r]+''')|(\"[^\"]+\")|(\"\"\"[^\n\r]+\"\"\"))"
    rx = rf"{g0}|{g6}|(?<=< )(.*)(?= >)"
    qr = re.sub(rx, replace, query, flags=re.VERBOSE | re.MULTILINE)

    if not has_prefixes or "prefix" in str(qr).lower():
        return qr

    pfx = "\n".join(f"PREFIX {k}: <{v}>" for k, v in prefixes.items())

    if context.has_vocab():
        pfx = "\n".join([pfx, f"PREFIX : <{context.vocab}>"])
<<<<<<< HEAD
    return f"{pfx}\n{qr}"


def resources_from_construct_query(data, context) -> List[Resource]:
    """Build resources from a CONSTRUCT query."""
    subject_triples = {}
    for r in data["results"]["bindings"]:
        subject = r["subject"]["value"]
        s = f"<{r['subject']['value']}>"
        p = f"<{r['predicate']['value']}>"
        if r["object"]["type"] == "uri":
            o = f"<{r['object']['value']}>"
        else:
            if "datatype" in r["object"]:
                o = f"\"{r['object']['value']}\"^^{r['object']['datatype']}"
            else:
                o = f"\"{r['object']['value']}\""
        if subject in subject_triples:
            subject_triples[subject] += f"\n{s} {p} {o} . "
        else:
            subject_triples[subject] = f"{s} {p} {o} . "

    def triples_to_resource(iri, triples):
        graph = Graph().parse(data=triples, format="nt")
        data_expanded = json.loads(graph.serialize(format="json-ld"))
        data_expanded = json.loads(graph.serialize(format="json-ld"))
        frame = {"@id": iri}
        data_framed = jsonld.frame(data_expanded, frame)
        compacted = jsonld.compact(data_framed, context.document)
        resource = from_jsonld(compacted)
        resource.context = (
            context.iri
            if context.is_http_iri()
            else context.document["@context"]
        )
        return resource

    return [triples_to_resource(s, t) for s, t in subject_triples.items()]
=======

    return f"{pfx}\n{qr}"
>>>>>>> 14ffc1aa
<|MERGE_RESOLUTION|>--- conflicted
+++ resolved
@@ -606,7 +606,7 @@
 
     if context.has_vocab():
         pfx = "\n".join([pfx, f"PREFIX : <{context.vocab}>"])
-<<<<<<< HEAD
+
     return f"{pfx}\n{qr}"
 
 
@@ -644,8 +644,4 @@
         )
         return resource
 
-    return [triples_to_resource(s, t) for s, t in subject_triples.items()]
-=======
-
-    return f"{pfx}\n{qr}"
->>>>>>> 14ffc1aa
+    return [triples_to_resource(s, t) for s, t in subject_triples.items()]