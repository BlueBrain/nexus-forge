--- conflicted
+++ resolved
@@ -82,13 +82,9 @@
     "isIRI",
     "isURI",
     "isBLANK",
-<<<<<<< HEAD
     "isLITERAL",
     "group",
     "by"
-=======
-    "isLITERAL"
->>>>>>> 81fc00ab
 ]
 
 
