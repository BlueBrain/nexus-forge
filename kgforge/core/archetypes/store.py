#
# Blue Brain Nexus Forge is free software: you can redistribute it and/or modify
# it under the terms of the GNU Lesser General Public License as published by
# the Free Software Foundation, either version 3 of the License, or
# (at your option) any later version.
#
# Blue Brain Nexus Forge is distributed in the hope that it will be useful,
# but WITHOUT ANY WARRANTY; without even the implied warranty of
# MERCHANTABILITY or FITNESS FOR A PARTICULAR PURPOSE. See the GNU Lesser
# General Public License for more details.
#
# You should have received a copy of the GNU Lesser General Public License
# along with Blue Brain Nexus Forge. If not, see <https://choosealicense.com/licenses/lgpl-3.0/>.

import json
from abc import abstractmethod
from pathlib import Path
from typing import Any, Dict, List,  Optional, Union, Type, Match

<<<<<<< HEAD
from kgforge.core.resource import Resource
from kgforge.core.archetypes.mapping import Mapping
from kgforge.core.archetypes.resolver import Resolver
from kgforge.core.archetypes.mapper import Mapper
=======
from kgforge.core import Resource
from kgforge.core.archetypes.read_only_store import ReadOnlyStore, DEFAULT_LIMIT, DEFAULT_OFFSET
from kgforge.core.archetypes.model import Model
from kgforge.core.archetypes.mapping import Mapping
from kgforge.core.archetypes.mapper import Mapper
from kgforge.core.commons import Context
>>>>>>> 4d2580e4
from kgforge.core.commons.attributes import repr_class
from kgforge.core.commons.es_query_builder import ESQueryBuilder
from kgforge.core.commons.exceptions import (
    DeprecationError,
    FreezingError,
    RegistrationError,
    TaggingError,
    UpdatingError,
    UploadingError
)
<<<<<<< HEAD
from kgforge.core.commons.execution import run
from kgforge.core.reshaping import collect_values
from kgforge.core.wrappings.dict import DictWrapper

DEFAULT_LIMIT = 100
DEFAULT_OFFSET = 0

# FIXME: need to find a comprehensive way (different than list) to get all SPARQL reserved clauses

SPARQL_CLAUSES = [
    "where",
    "filter",
    "select",
    "union",
    "limit",
    "construct",
    "optional",
    "bind",
    "values",
    "offset",
    "order by",
    "prefix",
    "graph",
    "distinct",
    "in",
    "as",
    "base",
    "prefix",
    "reduced",
    "describe",
    "ask",
    "named",
    "asc",
    "desc",
    "from",
    "optional",
    "graph",
    "regex",
    "union",
    "str",
    "lang",
    "langmatches",
    "datatype",
    "bound",
    "sameTerm",
    "isIRI",
    "isURI",
    "isBLANK",
    "isLITERAL",
    "group",
    "by",
    "order",
    "minus",
    "not",
    "exists"
]


class Store(ABC):
=======
from kgforge.core.commons.execution import not_supported, run


class Store(ReadOnlyStore):
>>>>>>> 4d2580e4

    # See demo_store.py in kgforge/specializations/stores/ for a reference implementation.

    # POLICY Methods of archetypes, except __init__, should not have optional arguments.

    # POLICY Implementations should be declared in kgforge/specializations/stores/__init__.py.
    # POLICY Implementations should not add methods but private functions in the file.
    # TODO Move from BDD to classical testing to have a more parameterizable test suite. DKE-135.
    # POLICY Implementations should pass tests/specializations/stores/demo_store.feature tests.

    def __init__(
            self,
            model: Optional[Model] = None,
            endpoint: Optional[str] = None,
            bucket: Optional[str] = None,
            token: Optional[str] = None,
            versioned_id_template: Optional[str] = None,
            file_resource_mapping: Optional[str] = None,
            searchendpoints: Optional[Dict] = None,
            **store_config,
    ) -> None:
        super().__init__(model)
        self.endpoint: Optional[str] = endpoint
        self.bucket: Optional[str] = bucket
        self.token: Optional[str] = token
        self.versioned_id_template: Optional[str] = versioned_id_template
        loaded = (
            self.mapping.load(file_resource_mapping) if file_resource_mapping else None
        )
        self.file_mapping: Optional[Any] = loaded
        self.service: Any = self._initialize_service(
            self.endpoint, self.bucket, self.token, searchendpoints, **store_config
        )

    def __repr__(self) -> str:
        return repr_class(self)

    @property
    @abstractmethod
    def context(self) -> Optional[Context]:
        ...

    @property
    @abstractmethod
    def metadata_context(self) -> Optional[Context]:
        ...

    @property
    @abstractmethod
    def mapping(self) -> Type[Mapping]:
        """Mapping class to load file_resource_mapping."""
        ...

    @property
    @abstractmethod
    def mapper(self) -> Type[Mapper]:
        """Mapper class to map file metadata to a Resource with file_resource_mapping."""
        ...

    # [C]RUD.

    def register(
            self, data: Union[Resource, List[Resource]], schema_id: str = None
    ) -> None:
        # Replace None by self._register_many to switch to optimized bulk registration.
        run(
            self._register_one,
            None,
            data,
            required_synchronized=False,
            execute_actions=True,
            exception=RegistrationError,
            monitored_status="_synchronized",
            schema_id=schema_id,
        )

    @abstractmethod
    def _register_many(self, resources: List[Resource], schema_id: str) -> None:
        # Bulk registration could be optimized by overriding this method in the specialization.
        # POLICY Should reproduce self._register_one() and execution._run_one() behaviours.
        ...

    @abstractmethod
    def _register_one(self, resource: Resource, schema_id: str) -> None:
        # POLICY Should notify of failures with exception RegistrationError including a message.
        # POLICY Resource _store_metadata should be set using wrappers.dict.wrap_dict().
        ...

    # This expected that '@catch' is not used here. This is for actions.execute_lazy_actions().
    def upload(
            self, path: str, content_type: str, forge: Optional['KnowledgeGraphForge']
    ) -> Union[Resource, List[Resource]]:
        # path: Union[FilePath, DirPath].
        if self.file_mapping is not None:
            p = Path(path)
            uploaded = self._upload(p, content_type)
            return self.mapper(forge).map(uploaded, self.file_mapping, None)

        raise UploadingError("no file_resource_mapping has been configured")

    def _upload(self, path: Path, content_type: str) -> Union[Any, List[Any]]:
        # path: Union[FilePath, DirPath].
        if path.is_dir():
            filepaths = [
                x for x in path.iterdir() if x.is_file() and not x.name.startswith(".")
            ]
            return self._upload_many(filepaths, content_type)

        return self._upload_one(path, content_type)

    def _upload_many(self, paths: List[Path], content_type: str) -> List[Any]:
        # Bulk uploading could be optimized by overriding this method in the specialization.
        # POLICY Should follow self._upload_one() policies.
        return [self._upload_one(x, content_type) for x in paths]

    @abstractmethod
    def _upload_one(self, path: Path, content_type: str) -> Any:
        # path: FilePath.
        # POLICY Should notify of failures with exception UploadingError including a message.
        ...

<<<<<<< HEAD
    # C[R]UD.

    @abstractmethod
    def retrieve(
            self, id_: str, version: Optional[Union[int, str]], cross_bucket: bool, **params
    ) -> Resource:
        # POLICY Should notify of failures with exception RetrievalError including a message.
        # POLICY Resource _store_metadata should be set using wrappers.dict.wrap_dict().
        # POLICY Resource _synchronized should be set to True.
        ...

    @abstractmethod
    def _retrieve_filename(self, id: str) -> Tuple[str, str]:
        ...

    @abstractmethod
    def _prepare_download_one(
            self,
            url: str,
            store_metadata: Optional[DictWrapper],
            cross_bucket: bool
    ) -> Tuple[str, str]:
        # Prepare download url and download bucket
        ...

    def download(
            self,
            data: Union[Resource, List[Resource]],
            follow: str,
            path: str,
            overwrite: bool,
            cross_bucket: bool,
            content_type: str = None
    ) -> None:
        # path: DirPath.
        urls = []
        store_metadata = []
        to_download = [data] if isinstance(data, Resource) else data
        for d in to_download:
            collected_values = collect_values(d, follow, DownloadingError)
            urls.extend(collected_values)
            store_metadata.extend(
                [d._store_metadata for _ in range(len(collected_values))]
            )
        if len(urls) == 0:
            raise DownloadingError(
                f"path to follow '{follow}' was not found in any provided resource."
            )
        dirpath = Path(path)
        dirpath.mkdir(parents=True, exist_ok=True)
        timestamp = time.strftime("%Y%m%d%H%M%S")
        filepaths = []
        buckets = []
        download_urls = []
        download_store_metadata = []
        for i, x in enumerate(urls):
            x_download_url, x_bucket = self._prepare_download_one(x, store_metadata[i],
                                                                  cross_bucket)
            filename, store_content_type = self._retrieve_filename(x_download_url)
            if not content_type or (content_type and store_content_type == content_type):
                filepath = dirpath / filename
                if not overwrite and filepath.exists():
                    filepaths.append(f"{filepath}.{timestamp}")
                else:
                    filepaths.append(str(filepath))
                download_urls.append(x_download_url)
                buckets.append(x_bucket)
                download_store_metadata.append(store_metadata[i])
        if len(download_urls) > 1:
            self._download_many(download_urls, filepaths, download_store_metadata, cross_bucket,
                                content_type, buckets)
        elif len(download_urls) == 1:
            self._download_one(download_urls[0], filepaths[0], download_store_metadata[0],
                               cross_bucket, content_type, buckets[0])
        else:
            raise DownloadingError(
                f"No resource with content_type {content_type} was found when following the resource path '{follow}'."
            )

    def _download_many(
            self,
            urls: List[str],
            paths: List[str],
            store_metadata: Optional[List[DictWrapper]],
            cross_bucket: bool,
            content_type: str,
            buckets: List[str]
    ) -> None:
        # paths: List[FilePath].
        # Bulk downloading could be optimized by overriding this method in the specialization.
        # POLICY Should follow self._download_one() policies.
        for url, path, store_m in zip(urls, paths, store_metadata):
            self._download_one(url, path, store_m, cross_bucket, content_type)

    @abstractmethod
    def _download_one(
            self,
            url: str,
            path: str,
            store_metadata: Optional[DictWrapper],
            cross_bucket: bool,
            content_type: str,
            bucket: str
    ) -> None:
        # path: FilePath.
        # POLICY Should notify of failures with exception DownloadingError including a message.
        ...

=======
>>>>>>> 4d2580e4
    # CR[U]D.

    def update(
            self, data: Union[Resource, List[Resource]], schema_id: Optional[str]
    ) -> None:
        # Replace None by self._update_many to switch to optimized bulk update.
        run(
            self._update_one,
            None,
            data,
            id_required=True,
            required_synchronized=False,
            execute_actions=True,
            exception=UpdatingError,
            monitored_status="_synchronized",
            schema_id=schema_id,
        )

    @abstractmethod
    def _update_many(self, resources: List[Resource], schema_id: Optional[str]) -> None:
        # Bulk update could be optimized by overriding this method in the specialization.
        # POLICY Should reproduce self._update_one() and execution._run_one() behaviours.
        ...

    @abstractmethod
    def _update_one(self, resource: Resource, schema_id: Optional[str]) -> None:
        # POLICY Should notify of failures with exception UpdatingError including a message.
        # POLICY Resource _store_metadata should be set using wrappers.dict.wrap_dict().
        ...

    def tag(self, data: Union[Resource, List[Resource]], value: str) -> None:
        # Replace None by self._tag_many to switch to optimized bulk tagging.
        # POLICY If tagging modify the resource, run() should have status='_synchronized'.
        run(
            self._tag_one,
            None,
            data,
            id_required=True,
            required_synchronized=True,
            exception=TaggingError,
            value=value,
        )

    @abstractmethod
    def _tag_many(self, resources: List[Resource], value: str) -> None:
        # Bulk tagging could be optimized by overriding this method in the specialization.
        # POLICY Should reproduce self._tag_one() and execution._run_one() behaviours.
        # POLICY If tagging modify the resource, it should be done with status='_synchronized'.
        ...

    def _tag_one(self, resource: Resource, value: str) -> None:
        # POLICY Should notify of failures with exception TaggingError including a message.
        # POLICY If tagging modify the resource, _store_metadata should be updated.
        ...

    # CRU[D].

    def deprecate(self, data: Union[Resource, List[Resource]]) -> None:
        # Replace None by self._deprecate_many to switch to optimized bulk deprecation.
        run(
            self._deprecate_one,
            None,
            data,
            id_required=True,
            required_synchronized=True,
            exception=DeprecationError,
            monitored_status="_synchronized",
        )

    @abstractmethod
    def _deprecate_many(self, resources: List[Resource]) -> None:
        # Bulk deprecation could be optimized by overriding this method in the specialization.
        # POLICY Should reproduce self._deprecate_one() and execution._run_one() behaviours.
        ...

    @abstractmethod
    def _deprecate_one(self, resource: Resource) -> None:
        # POLICY Should notify of failures with exception DeprecationError including a message.
        # POLICY Resource _store_metadata should be set using wrappers.dict.wrap_dict().
        ...

<<<<<<< HEAD
    # Querying.

    @abstractmethod
    def search(
            self, resolvers: Optional[List[Resolver]], *filters, **params
    ) -> List[Resource]:

        # Positional arguments in 'filters' are instances of type Filter from wrappings/paths.py
        # A dictionary can be provided for filters:
        #  - {'key1': 'val', 'key2': {'key3': 'val'}} will be translated to
        #  - [Filter(operator='__eq__', path=['key1'], value='val'), Filter(operator='__eq__', path=['key2', 'key3'], value='val')]
        # Keyword arguments in 'params' could be:
        #   - debug: bool,
        #   - limit: int,
        #   - offset: int,
        #   - deprecated: bool,
        #   - resolving: str, with values in ('exact', 'fuzzy'),
        #   - lookup: str, with values in ('current', 'children').
        # POLICY Should use sparql() when 'sparql' is chosen as value  for the param 'search_endpoint'.
        # POLICY Should use elastic() when 'elastic' is chosen as value  for the param 'search_endpoint'.
        # POLICY Given parameters for limit and offset override the input query.
        # POLICY Should notify of failures with exception QueryingError including a message.
        # POLICY Resource _store_metadata should be set using wrappers.dict.wrap_dict().
        # POLICY Resource _synchronized should be set to True.
        ...

    def sparql(
            self, query: str, debug: bool, limit: int = DEFAULT_LIMIT, offset: int = DEFAULT_OFFSET,
            **params
    ) -> List[Resource]:
        rewrite = params.get("rewrite", True)
        qr = (
            rewrite_sparql(query, self.model_context, self.service.metadata_context)
            if self.model_context is not None and rewrite
            else query
        )
        if limit:
            qr = _replace_in_sparql(qr, "LIMIT", limit, DEFAULT_LIMIT, r" LIMIT \d+")
        if offset:
            qr = _replace_in_sparql(qr, "OFFSET", offset, DEFAULT_OFFSET, r" OFFSET \d+")
        if debug:
            self._debug_query(qr)
        return self._sparql(qr)

    @abstractmethod
    def _sparql(self, query: str) -> List[Resource]:
        # POLICY Should notify of failures with exception QueryingError including a message.
        # POLICY Resource _store_metadata should not be set (default is None).
        # POLICY Resource _synchronized should not be set (default is False).
        ...

=======
>>>>>>> 4d2580e4
    def elastic(
            self, query: str, debug: bool, limit: int = DEFAULT_LIMIT, offset: int = DEFAULT_OFFSET
    ) -> List[Resource]:
        query_dict = json.loads(query)

        query_dict = ESQueryBuilder.apply_limit_and_offset_to_query(
            query_dict,
            limit=limit, default_limit=None,
            offset=offset, default_offset=None
        )

        if debug:
            ESQueryBuilder.debug_query(query_dict)

        return self._elastic(json.dumps(query_dict))

    @abstractmethod
<<<<<<< HEAD
    def _elastic(self, query: str) -> List[Resource]:
=======
    def _elastic(self, query: str) -> Optional[Union[List[Resource], Resource]]:
>>>>>>> 4d2580e4
        # POLICY Should notify of failures with exception QueryingError including a message.
        # POLICY Resource _store_metadata should not be set (default is None).
        # POLICY Resource _synchronized should not be set (default is False).
        ...

    # Versioning.

    def freeze(self, data: Union[Resource, List[Resource]]) -> None:
        # TODO Replace None by self._freeze_many to switch to optimized bulk freezing.
        run(
            self._freeze_one,
            None,
            data,
            id_required=True,
            required_synchronized=True,
            exception=FreezingError,
        )

    @abstractmethod
    def _freeze_many(self, resources: List[Resource]) -> None:
        # Bulk freezing could be optimized by overriding this method in the specialization.
        # POLICY Should reproduce self._freeze_one() and execution._run_one() behaviours.
        ...

    def _freeze_one(self, resource: Resource) -> None:
        # Notify of failures with exception FreezingError including a message.
        # Use self.versioned_id_template.format(x=resource) to freeze IDs.
        for _, v in resource.__dict__.items():
            if isinstance(v, List):
                for x in v:
                    if isinstance(x, Resource):
                        self._freeze_one(x)
            elif isinstance(v, Resource):
                self._freeze_one(v)
        if hasattr(resource, "id"):
<<<<<<< HEAD
            resource.id = self.versioned_id_template.format(x=resource)

    # Utils.

    @abstractmethod
    def _initialize_service(
            self,
            endpoint: Optional[str],
            bucket: Optional[str],
            token: Optional[str],
            searchendpoints: Optional[Dict] = None,
            **store_config,
    ) -> Any:
        # POLICY Should initialize the access to the store according to its configuration.
        ...

    @staticmethod
    def _debug_query(query):
        if isinstance(query, Dict):
            print("Submitted query:", query)
        else:
            print(*["Submitted query:", *query.splitlines()], sep="\n   ")
        print()

    @abstractmethod
    def rewrite_uri(self, uri: str, context: Context, **kwargs) -> str:
        """Rewrite a given uri using the store Context
        :param uri: a URI to rewrite.
        :param context: a Store Context object
        :return: str
        """
        ...


def _replace_in_sparql(qr, what, value, default_value, search_regex, replace_if_in_query=True):
    is_what_in_query = bool(re.search(f"{search_regex}", qr, flags=re.IGNORECASE))
    if is_what_in_query and value and not replace_if_in_query:
        raise QueryingError(
            f"Value for '{what}' is present in the provided query and set as argument: set 'replace_if_in_query' to True to replace '{what}' when present in the query.")
    replace_value = f" {what} {value}" if value else (
        f" {what} {default_value}" if default_value else None)
    if is_what_in_query and replace_if_in_query and replace_value:
        qr = re.sub(f"{search_regex}", replace_value, qr, flags=re.IGNORECASE)
    if not is_what_in_query and replace_value:
        qr = f"{qr} {replace_value}"
    return qr


def rewrite_sparql(query: str, context: Context, metadata_context) -> str:
    """Rewrite local property and type names from Model.template() as IRIs.

    Local names are mapped to IRIs by using a JSON-LD context, i.e. { "@context": { ... }} from a kgforge.core.commons.Context.
    In the case of contexts using prefixed names, prefixes are added to the SPARQL query prologue.
    In the case of non available contexts and vocab then the query is returned unchanged.
    """
    ctx = {}
    if metadata_context and metadata_context.document:
        ctx.update({
            k: v["@id"] if isinstance(v, Dict) and "@id" in v else v
            for k, v in metadata_context.document["@context"].items()
        })
    ctx.update({
        k: v["@id"] if isinstance(v, Dict) and "@id" in v else v
        for k, v in context.document["@context"].items()
    })
    prefixes = context.prefixes
    has_prefixes = prefixes is not None and len(prefixes.keys()) > 0
    if ctx.get("type") == "@type":
        if "rdf" in prefixes:
            ctx["type"] = "rdf:type"
        else:
            ctx["type"] = "http://www.w3.org/1999/02/22-rdf-syntax-ns#type"

    def replace(match: Match) -> str:
        m4 = match.group(4)
        if m4 is None:
            return match.group(0)

        v = (
            ctx.get(m4, ":" + m4 if context.has_vocab() else None)
            if str(m4).lower() not in SPARQL_CLAUSES and not str(m4).startswith("https")
            else m4
        )
        if v is None:
            raise QueryingError(
                f"Failed to construct a valid SPARQL query: add '{m4}'"
                f", define an @vocab in the configured JSON-LD context or provide a fully correct SPARQL query."
            )
        m5 = match.group(5)
        if "//" in v:
            return f"<{v}>{m5}"

        return f"{v}{m5}"

    g4 = r"([a-zA-Z_]+)"
    g5 = r"([.;]?)"
    g0 = rf"((?<=[\s,[(/|!^])((a|true|false)|{g4}){g5}(?=[\s,\])/|?*+]))"
    g6 = r"(('[^']+')|('''[^\n\r]+''')|(\"[^\"]+\")|(\"\"\"[^\n\r]+\"\"\"))"
    rx = rf"{g0}|{g6}|(?<=< )(.*)(?= >)"
    qr = re.sub(rx, replace, query, flags=re.VERBOSE | re.MULTILINE)

    if not has_prefixes or "prefix" in str(qr).lower():
        return qr

    pfx = "\n".join(f"PREFIX {k}: <{v}>" for k, v in prefixes.items())

    if context.has_vocab():
        pfx = "\n".join([pfx, f"PREFIX : <{context.vocab}>"])

    return f"{pfx}\n{qr}"
=======
            resource.id = self.versioned_id_template.format(x=resource)
>>>>>>> 4d2580e4
<|MERGE_RESOLUTION|>--- conflicted
+++ resolved
@@ -11,25 +11,17 @@
 #
 # You should have received a copy of the GNU Lesser General Public License
 # along with Blue Brain Nexus Forge. If not, see <https://choosealicense.com/licenses/lgpl-3.0/>.
-
 import json
 from abc import abstractmethod
 from pathlib import Path
 from typing import Any, Dict, List,  Optional, Union, Type, Match
 
-<<<<<<< HEAD
+from kgforge.core.archetypes.read_only_store import ReadOnlyStore, DEFAULT_LIMIT, DEFAULT_OFFSET
+from kgforge.core.archetypes.model import Model
+from kgforge.core.commons import Context
 from kgforge.core.resource import Resource
 from kgforge.core.archetypes.mapping import Mapping
-from kgforge.core.archetypes.resolver import Resolver
 from kgforge.core.archetypes.mapper import Mapper
-=======
-from kgforge.core import Resource
-from kgforge.core.archetypes.read_only_store import ReadOnlyStore, DEFAULT_LIMIT, DEFAULT_OFFSET
-from kgforge.core.archetypes.model import Model
-from kgforge.core.archetypes.mapping import Mapping
-from kgforge.core.archetypes.mapper import Mapper
-from kgforge.core.commons import Context
->>>>>>> 4d2580e4
 from kgforge.core.commons.attributes import repr_class
 from kgforge.core.commons.es_query_builder import ESQueryBuilder
 from kgforge.core.commons.exceptions import (
@@ -40,72 +32,10 @@
     UpdatingError,
     UploadingError
 )
-<<<<<<< HEAD
-from kgforge.core.commons.execution import run
-from kgforge.core.reshaping import collect_values
-from kgforge.core.wrappings.dict import DictWrapper
-
-DEFAULT_LIMIT = 100
-DEFAULT_OFFSET = 0
-
-# FIXME: need to find a comprehensive way (different than list) to get all SPARQL reserved clauses
-
-SPARQL_CLAUSES = [
-    "where",
-    "filter",
-    "select",
-    "union",
-    "limit",
-    "construct",
-    "optional",
-    "bind",
-    "values",
-    "offset",
-    "order by",
-    "prefix",
-    "graph",
-    "distinct",
-    "in",
-    "as",
-    "base",
-    "prefix",
-    "reduced",
-    "describe",
-    "ask",
-    "named",
-    "asc",
-    "desc",
-    "from",
-    "optional",
-    "graph",
-    "regex",
-    "union",
-    "str",
-    "lang",
-    "langmatches",
-    "datatype",
-    "bound",
-    "sameTerm",
-    "isIRI",
-    "isURI",
-    "isBLANK",
-    "isLITERAL",
-    "group",
-    "by",
-    "order",
-    "minus",
-    "not",
-    "exists"
-]
-
-
-class Store(ABC):
-=======
 from kgforge.core.commons.execution import not_supported, run
 
 
 class Store(ReadOnlyStore):
->>>>>>> 4d2580e4
 
     # See demo_store.py in kgforge/specializations/stores/ for a reference implementation.
 
@@ -227,117 +157,6 @@
         # POLICY Should notify of failures with exception UploadingError including a message.
         ...
 
-<<<<<<< HEAD
-    # C[R]UD.
-
-    @abstractmethod
-    def retrieve(
-            self, id_: str, version: Optional[Union[int, str]], cross_bucket: bool, **params
-    ) -> Resource:
-        # POLICY Should notify of failures with exception RetrievalError including a message.
-        # POLICY Resource _store_metadata should be set using wrappers.dict.wrap_dict().
-        # POLICY Resource _synchronized should be set to True.
-        ...
-
-    @abstractmethod
-    def _retrieve_filename(self, id: str) -> Tuple[str, str]:
-        ...
-
-    @abstractmethod
-    def _prepare_download_one(
-            self,
-            url: str,
-            store_metadata: Optional[DictWrapper],
-            cross_bucket: bool
-    ) -> Tuple[str, str]:
-        # Prepare download url and download bucket
-        ...
-
-    def download(
-            self,
-            data: Union[Resource, List[Resource]],
-            follow: str,
-            path: str,
-            overwrite: bool,
-            cross_bucket: bool,
-            content_type: str = None
-    ) -> None:
-        # path: DirPath.
-        urls = []
-        store_metadata = []
-        to_download = [data] if isinstance(data, Resource) else data
-        for d in to_download:
-            collected_values = collect_values(d, follow, DownloadingError)
-            urls.extend(collected_values)
-            store_metadata.extend(
-                [d._store_metadata for _ in range(len(collected_values))]
-            )
-        if len(urls) == 0:
-            raise DownloadingError(
-                f"path to follow '{follow}' was not found in any provided resource."
-            )
-        dirpath = Path(path)
-        dirpath.mkdir(parents=True, exist_ok=True)
-        timestamp = time.strftime("%Y%m%d%H%M%S")
-        filepaths = []
-        buckets = []
-        download_urls = []
-        download_store_metadata = []
-        for i, x in enumerate(urls):
-            x_download_url, x_bucket = self._prepare_download_one(x, store_metadata[i],
-                                                                  cross_bucket)
-            filename, store_content_type = self._retrieve_filename(x_download_url)
-            if not content_type or (content_type and store_content_type == content_type):
-                filepath = dirpath / filename
-                if not overwrite and filepath.exists():
-                    filepaths.append(f"{filepath}.{timestamp}")
-                else:
-                    filepaths.append(str(filepath))
-                download_urls.append(x_download_url)
-                buckets.append(x_bucket)
-                download_store_metadata.append(store_metadata[i])
-        if len(download_urls) > 1:
-            self._download_many(download_urls, filepaths, download_store_metadata, cross_bucket,
-                                content_type, buckets)
-        elif len(download_urls) == 1:
-            self._download_one(download_urls[0], filepaths[0], download_store_metadata[0],
-                               cross_bucket, content_type, buckets[0])
-        else:
-            raise DownloadingError(
-                f"No resource with content_type {content_type} was found when following the resource path '{follow}'."
-            )
-
-    def _download_many(
-            self,
-            urls: List[str],
-            paths: List[str],
-            store_metadata: Optional[List[DictWrapper]],
-            cross_bucket: bool,
-            content_type: str,
-            buckets: List[str]
-    ) -> None:
-        # paths: List[FilePath].
-        # Bulk downloading could be optimized by overriding this method in the specialization.
-        # POLICY Should follow self._download_one() policies.
-        for url, path, store_m in zip(urls, paths, store_metadata):
-            self._download_one(url, path, store_m, cross_bucket, content_type)
-
-    @abstractmethod
-    def _download_one(
-            self,
-            url: str,
-            path: str,
-            store_metadata: Optional[DictWrapper],
-            cross_bucket: bool,
-            content_type: str,
-            bucket: str
-    ) -> None:
-        # path: FilePath.
-        # POLICY Should notify of failures with exception DownloadingError including a message.
-        ...
-
-=======
->>>>>>> 4d2580e4
     # CR[U]D.
 
     def update(
@@ -388,6 +207,7 @@
         # POLICY If tagging modify the resource, it should be done with status='_synchronized'.
         ...
 
+    @abstractmethod
     def _tag_one(self, resource: Resource, value: str) -> None:
         # POLICY Should notify of failures with exception TaggingError including a message.
         # POLICY If tagging modify the resource, _store_metadata should be updated.
@@ -419,60 +239,6 @@
         # POLICY Resource _store_metadata should be set using wrappers.dict.wrap_dict().
         ...
 
-<<<<<<< HEAD
-    # Querying.
-
-    @abstractmethod
-    def search(
-            self, resolvers: Optional[List[Resolver]], *filters, **params
-    ) -> List[Resource]:
-
-        # Positional arguments in 'filters' are instances of type Filter from wrappings/paths.py
-        # A dictionary can be provided for filters:
-        #  - {'key1': 'val', 'key2': {'key3': 'val'}} will be translated to
-        #  - [Filter(operator='__eq__', path=['key1'], value='val'), Filter(operator='__eq__', path=['key2', 'key3'], value='val')]
-        # Keyword arguments in 'params' could be:
-        #   - debug: bool,
-        #   - limit: int,
-        #   - offset: int,
-        #   - deprecated: bool,
-        #   - resolving: str, with values in ('exact', 'fuzzy'),
-        #   - lookup: str, with values in ('current', 'children').
-        # POLICY Should use sparql() when 'sparql' is chosen as value  for the param 'search_endpoint'.
-        # POLICY Should use elastic() when 'elastic' is chosen as value  for the param 'search_endpoint'.
-        # POLICY Given parameters for limit and offset override the input query.
-        # POLICY Should notify of failures with exception QueryingError including a message.
-        # POLICY Resource _store_metadata should be set using wrappers.dict.wrap_dict().
-        # POLICY Resource _synchronized should be set to True.
-        ...
-
-    def sparql(
-            self, query: str, debug: bool, limit: int = DEFAULT_LIMIT, offset: int = DEFAULT_OFFSET,
-            **params
-    ) -> List[Resource]:
-        rewrite = params.get("rewrite", True)
-        qr = (
-            rewrite_sparql(query, self.model_context, self.service.metadata_context)
-            if self.model_context is not None and rewrite
-            else query
-        )
-        if limit:
-            qr = _replace_in_sparql(qr, "LIMIT", limit, DEFAULT_LIMIT, r" LIMIT \d+")
-        if offset:
-            qr = _replace_in_sparql(qr, "OFFSET", offset, DEFAULT_OFFSET, r" OFFSET \d+")
-        if debug:
-            self._debug_query(qr)
-        return self._sparql(qr)
-
-    @abstractmethod
-    def _sparql(self, query: str) -> List[Resource]:
-        # POLICY Should notify of failures with exception QueryingError including a message.
-        # POLICY Resource _store_metadata should not be set (default is None).
-        # POLICY Resource _synchronized should not be set (default is False).
-        ...
-
-=======
->>>>>>> 4d2580e4
     def elastic(
             self, query: str, debug: bool, limit: int = DEFAULT_LIMIT, offset: int = DEFAULT_OFFSET
     ) -> List[Resource]:
@@ -490,11 +256,7 @@
         return self._elastic(json.dumps(query_dict))
 
     @abstractmethod
-<<<<<<< HEAD
-    def _elastic(self, query: str) -> List[Resource]:
-=======
     def _elastic(self, query: str) -> Optional[Union[List[Resource], Resource]]:
->>>>>>> 4d2580e4
         # POLICY Should notify of failures with exception QueryingError including a message.
         # POLICY Resource _store_metadata should not be set (default is None).
         # POLICY Resource _synchronized should not be set (default is False).
@@ -530,117 +292,4 @@
             elif isinstance(v, Resource):
                 self._freeze_one(v)
         if hasattr(resource, "id"):
-<<<<<<< HEAD
-            resource.id = self.versioned_id_template.format(x=resource)
-
-    # Utils.
-
-    @abstractmethod
-    def _initialize_service(
-            self,
-            endpoint: Optional[str],
-            bucket: Optional[str],
-            token: Optional[str],
-            searchendpoints: Optional[Dict] = None,
-            **store_config,
-    ) -> Any:
-        # POLICY Should initialize the access to the store according to its configuration.
-        ...
-
-    @staticmethod
-    def _debug_query(query):
-        if isinstance(query, Dict):
-            print("Submitted query:", query)
-        else:
-            print(*["Submitted query:", *query.splitlines()], sep="\n   ")
-        print()
-
-    @abstractmethod
-    def rewrite_uri(self, uri: str, context: Context, **kwargs) -> str:
-        """Rewrite a given uri using the store Context
-        :param uri: a URI to rewrite.
-        :param context: a Store Context object
-        :return: str
-        """
-        ...
-
-
-def _replace_in_sparql(qr, what, value, default_value, search_regex, replace_if_in_query=True):
-    is_what_in_query = bool(re.search(f"{search_regex}", qr, flags=re.IGNORECASE))
-    if is_what_in_query and value and not replace_if_in_query:
-        raise QueryingError(
-            f"Value for '{what}' is present in the provided query and set as argument: set 'replace_if_in_query' to True to replace '{what}' when present in the query.")
-    replace_value = f" {what} {value}" if value else (
-        f" {what} {default_value}" if default_value else None)
-    if is_what_in_query and replace_if_in_query and replace_value:
-        qr = re.sub(f"{search_regex}", replace_value, qr, flags=re.IGNORECASE)
-    if not is_what_in_query and replace_value:
-        qr = f"{qr} {replace_value}"
-    return qr
-
-
-def rewrite_sparql(query: str, context: Context, metadata_context) -> str:
-    """Rewrite local property and type names from Model.template() as IRIs.
-
-    Local names are mapped to IRIs by using a JSON-LD context, i.e. { "@context": { ... }} from a kgforge.core.commons.Context.
-    In the case of contexts using prefixed names, prefixes are added to the SPARQL query prologue.
-    In the case of non available contexts and vocab then the query is returned unchanged.
-    """
-    ctx = {}
-    if metadata_context and metadata_context.document:
-        ctx.update({
-            k: v["@id"] if isinstance(v, Dict) and "@id" in v else v
-            for k, v in metadata_context.document["@context"].items()
-        })
-    ctx.update({
-        k: v["@id"] if isinstance(v, Dict) and "@id" in v else v
-        for k, v in context.document["@context"].items()
-    })
-    prefixes = context.prefixes
-    has_prefixes = prefixes is not None and len(prefixes.keys()) > 0
-    if ctx.get("type") == "@type":
-        if "rdf" in prefixes:
-            ctx["type"] = "rdf:type"
-        else:
-            ctx["type"] = "http://www.w3.org/1999/02/22-rdf-syntax-ns#type"
-
-    def replace(match: Match) -> str:
-        m4 = match.group(4)
-        if m4 is None:
-            return match.group(0)
-
-        v = (
-            ctx.get(m4, ":" + m4 if context.has_vocab() else None)
-            if str(m4).lower() not in SPARQL_CLAUSES and not str(m4).startswith("https")
-            else m4
-        )
-        if v is None:
-            raise QueryingError(
-                f"Failed to construct a valid SPARQL query: add '{m4}'"
-                f", define an @vocab in the configured JSON-LD context or provide a fully correct SPARQL query."
-            )
-        m5 = match.group(5)
-        if "//" in v:
-            return f"<{v}>{m5}"
-
-        return f"{v}{m5}"
-
-    g4 = r"([a-zA-Z_]+)"
-    g5 = r"([.;]?)"
-    g0 = rf"((?<=[\s,[(/|!^])((a|true|false)|{g4}){g5}(?=[\s,\])/|?*+]))"
-    g6 = r"(('[^']+')|('''[^\n\r]+''')|(\"[^\"]+\")|(\"\"\"[^\n\r]+\"\"\"))"
-    rx = rf"{g0}|{g6}|(?<=< )(.*)(?= >)"
-    qr = re.sub(rx, replace, query, flags=re.VERBOSE | re.MULTILINE)
-
-    if not has_prefixes or "prefix" in str(qr).lower():
-        return qr
-
-    pfx = "\n".join(f"PREFIX {k}: <{v}>" for k, v in prefixes.items())
-
-    if context.has_vocab():
-        pfx = "\n".join([pfx, f"PREFIX : <{context.vocab}>"])
-
-    return f"{pfx}\n{qr}"
-=======
-            resource.id = self.versioned_id_template.format(x=resource)
->>>>>>> 4d2580e4
+            resource.id = self.versioned_id_template.format(x=resource)