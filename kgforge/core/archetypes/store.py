#
# Blue Brain Nexus Forge is free software: you can redistribute it and/or modify
# it under the terms of the GNU Lesser General Public License as published by
# the Free Software Foundation, either version 3 of the License, or
# (at your option) any later version.
#
# Blue Brain Nexus Forge is distributed in the hope that it will be useful,
# but WITHOUT ANY WARRANTY; without even the implied warranty of
# MERCHANTABILITY or FITNESS FOR A PARTICULAR PURPOSE. See the GNU Lesser
# General Public License for more details.
#
# You should have received a copy of the GNU Lesser General Public License
# along with Blue Brain Nexus Forge. If not, see <https://choosealicense.com/licenses/lgpl-3.0/>.
import json

import re
import time
from abc import ABC, abstractmethod
from pathlib import Path
from typing import Any, Callable, Dict, List, Match, Optional, Union

from kgforge.core import Resource
from kgforge.core.commons.attributes import repr_class
from kgforge.core.commons.context import Context
from kgforge.core.commons.exceptions import (
    DeprecationError,
    DownloadingError,
    FreezingError,
    RegistrationError,
    TaggingError,
    UpdatingError,
    UploadingError,
    QueryingError,
)
from kgforge.core.commons.execution import not_supported, run
from kgforge.core.reshaping import collect_values


# NB: Do not 'from kgforge.core.archetypes import Resolver' to avoid cyclic dependency.

# FIXME: need to find a comprehensive way (different than list) to get all SPARQL reserved clauses
from kgforge.core.wrappings.dict import DictWrapper

DEFAULT_LIMIT = 100
DEFAULT_OFFSET = 0
SPARQL_CLAUSES = [
    "where",
    "filter",
    "select",
    "union",
    "limit",
    "construct",
    "optional",
    "bind",
    "values",
    "offset",
    "order by",
    "prefix",
    "graph",
    "distinct",
    "in",
    "as",
<<<<<<< HEAD
    "not",
    "exists",
    "group",
    "by"
=======
    "base",
    "prefix",
    "reduced",
    "describe",
    "ask",
    "named",
    "asc",
    "desc",
    "from",
    "optional",
    "graph",
    "regex",
    "union",
    "str",
    "lang",
    "langmatches",
    "datatype",
    "bound",
    "sameTerm",
    "isIRI",
    "isURI",
    "isBLANK",
    "isLITERAL",
    "group",
    "by",
    "order",
    "minus",
    "not"
>>>>>>> 8251724b
]


class Store(ABC):

    # See demo_store.py in kgforge/specializations/stores/ for a reference implementation.

    # POLICY Methods of archetypes, except __init__, should not have optional arguments.

    # POLICY Implementations should be declared in kgforge/specializations/stores/__init__.py.
    # POLICY Implementations should not add methods but private functions in the file.
    # TODO Move from BDD to classical testing to have a more parameterizable test suite. DKE-135.
    # POLICY Implementations should pass tests/specializations/stores/demo_store.feature tests.

    def __init__(
        self,
        endpoint: Optional[str] = None,
        bucket: Optional[str] = None,
        token: Optional[str] = None,
        versioned_id_template: Optional[str] = None,
        file_resource_mapping: Optional[str] = None,
        model_context: Optional[Context] = None,
        searchendpoints: Optional[Dict] = None,
        **store_config,
    ) -> None:
        # file_resource_mapping: Optional[Union[Hjson, FilePath, URL]].
        # POLICY There could be data caching but it should be aware of changes made in the source.
        self.endpoint: Optional[str] = endpoint
        self.bucket: Optional[str] = bucket
        self.token: Optional[str] = token
        self.versioned_id_template: Optional[str] = versioned_id_template
        loaded = (
            self.mapping.load(file_resource_mapping) if file_resource_mapping else None
        )
        self.file_mapping: Optional[Any] = loaded
        self.model_context: Optional[Context] = model_context
        self.service: Any = self._initialize_service(
            self.endpoint, self.bucket, self.token, searchendpoints, **store_config
        )
        self.context: Context = (
            self.service.context if hasattr(self.service, "context") else None
        )
        self.metadata_context: Context = (
            self.service.metadata_context
            if hasattr(self.service, "metadata_context")
            else None
        )

    def __repr__(self) -> str:
        return repr_class(self)

    @property
    def mapping(self) -> Optional[Callable]:
        """Mapping class to load file_resource_mapping."""
        return None

    @property
    def mapper(self) -> Optional[Callable]:
        """Mapper class to map file metadata to a Resource with file_resource_mapping."""
        return None

    # [C]RUD.

    def register(
        self, data: Union[Resource, List[Resource]], schema_id: str = None
    ) -> None:
        # Replace None by self._register_many to switch to optimized bulk registration.
        run(
            self._register_one,
            None,
            data,
            required_synchronized=False,
            execute_actions=True,
            exception=RegistrationError,
            monitored_status="_synchronized",
            schema_id=schema_id,
        )

    def _register_many(self, resources: List[Resource], schema_id: str) -> None:
        # Bulk registration could be optimized by overriding this method in the specialization.
        # POLICY Should reproduce self._register_one() and execution._run_one() behaviours.
        not_supported()

    @abstractmethod
    def _register_one(self, resource: Resource, schema_id: str) -> None:
        # POLICY Should notify of failures with exception RegistrationError including a message.
        # POLICY Resource _store_metadata should be set using wrappers.dict.wrap_dict().
        # TODO This operation might be abstracted here when other stores will be implemented.
        pass

    # This expected that '@catch' is not used here. This is for actions.execute_lazy_actions().
    def upload(self, path: str, content_type: str) -> Union[Resource, List[Resource]]:
        # path: Union[FilePath, DirPath].
        if self.file_mapping is not None:
            p = Path(path)
            uploaded = self._upload(p, content_type)
            return self.mapper().map(uploaded, self.file_mapping, None)
        else:
            raise UploadingError("no file_resource_mapping has been configured")

    def _upload(self, path: Path, content_type: str) -> Union[Any, List[Any]]:
        # path: Union[FilePath, DirPath].
        if path.is_dir():
            filepaths = [
                x for x in path.iterdir() if x.is_file() and not x.name.startswith(".")
            ]
            return self._upload_many(filepaths, content_type)
        else:
            return self._upload_one(path, content_type)

    def _upload_many(self, paths: List[Path], content_type: str) -> List[Any]:
        # Bulk uploading could be optimized by overriding this method in the specialization.
        # POLICY Should follow self._upload_one() policies.
        return [self._upload_one(x, content_type) for x in paths]

    def _upload_one(self, path: Path, content_type: str) -> Any:
        # path: FilePath.
        # POLICY Should notify of failures with exception UploadingError including a message.
        not_supported()

    # C[R]UD.

    @abstractmethod
    def retrieve(
        self, id: str, version: Optional[Union[int, str]], cross_bucket: bool, **params
    ) -> Resource:
        # POLICY Should notify of failures with exception RetrievalError including a message.
        # POLICY Resource _store_metadata should be set using wrappers.dict.wrap_dict().
        # POLICY Resource _synchronized should be set to True.
        # TODO These two operations might be abstracted here when other stores will be implemented.
        pass

    def _retrieve_filename(self, id: str) -> str:
        # TODO This operation might be adapted if other file metadata are needed.
        not_supported()

    def download(
        self,
        data: Union[Resource, List[Resource]],
        follow: str,
        path: str,
        overwrite: bool,
        cross_bucket: bool,
        content_type: str = None
    ) -> None:
        # path: DirPath.
        urls = []
        store_metadata = []
        to_download = [data] if isinstance(data, Resource) else data
        for d in to_download:
            collected_values = collect_values(d, follow, DownloadingError)
            urls.extend(collected_values)
            store_metadata.extend(
                [d._store_metadata for _ in range(len(collected_values))]
            )
        count = len(urls)
        if count == 0:
            raise DownloadingError(
                f"path to follow '{follow}' was not found in any provided resource."
            )
        dirpath = Path(path)
        dirpath.mkdir(parents=True, exist_ok=True)
        timestamp = time.strftime("%Y%m%d%H%M%S")
        filepaths = []
        for x in urls:
            filename = self._retrieve_filename(x)
            filepath = dirpath / filename
            if not overwrite and filepath.exists():
                filepaths.append(f"{filepath}.{timestamp}")
            else:
                filepaths.append(str(filepath))
        if count > 1:
            self._download_many(urls, filepaths, store_metadata, cross_bucket, content_type)
        else:
            self._download_one(urls[0], filepaths[0], store_metadata[0], cross_bucket, content_type)

    def _download_many(
        self,
        urls: List[str],
        paths: List[str],
        store_metadata: Optional[List[DictWrapper]],
        cross_bucket: bool,
        content_type: str
    ) -> None:
        # paths: List[FilePath].
        # Bulk downloading could be optimized by overriding this method in the specialization.
        # POLICY Should follow self._download_one() policies.
        for url, path, store_m in zip(urls, paths, store_metadata):
            self._download_one(url, path, store_m, cross_bucket, content_type)

    def _download_one(
        self,
        url: str,
        path: str,
        store_metadata: Optional[DictWrapper],
        cross_bucket: bool,
        content_type: str
    ) -> None:
        # path: FilePath.
        # POLICY Should notify of failures with exception DownloadingError including a message.
        not_supported()

    # CR[U]D.

    def update(
        self, data: Union[Resource, List[Resource]], schema_id: Optional[str]
    ) -> None:
        # Replace None by self._update_many to switch to optimized bulk update.
        run(
            self._update_one,
            None,
            data,
            id_required=True,
            required_synchronized=False,
            execute_actions=True,
            exception=UpdatingError,
            monitored_status="_synchronized",
            schema_id=schema_id,
        )

    def _update_many(self, resources: List[Resource], schema_id: Optional[str]) -> None:
        # Bulk update could be optimized by overriding this method in the specialization.
        # POLICY Should reproduce self._update_one() and execution._run_one() behaviours.
        not_supported()

    @abstractmethod
    def _update_one(self, resource: Resource, schema_id: Optional[str]) -> None:
        # POLICY Should notify of failures with exception UpdatingError including a message.
        # POLICY Resource _store_metadata should be set using wrappers.dict.wrap_dict().
        # TODO This operation might be abstracted here when other stores will be implemented.
        pass

    def tag(self, data: Union[Resource, List[Resource]], value: str) -> None:
        # Replace None by self._tag_many to switch to optimized bulk tagging.
        # POLICY If tagging modify the resource, run() should have status='_synchronized'.
        run(
            self._tag_one,
            None,
            data,
            id_required=True,
            required_synchronized=True,
            exception=TaggingError,
            value=value,
        )

    def _tag_many(self, resources: List[Resource], value: str) -> None:
        # Bulk tagging could be optimized by overriding this method in the specialization.
        # POLICY Should reproduce self._tag_one() and execution._run_one() behaviours.
        # POLICY If tagging modify the resource, it should be done with status='_synchronized'.
        not_supported()

    def _tag_one(self, resource: Resource, value: str) -> None:
        # POLICY Should notify of failures with exception TaggingError including a message.
        # POLICY If tagging modify the resource, _store_metadata should be updated.
        not_supported()

    # CRU[D].

    def deprecate(self, data: Union[Resource, List[Resource]]) -> None:
        # Replace None by self._deprecate_many to switch to optimized bulk deprecation.
        run(
            self._deprecate_one,
            None,
            data,
            id_required=True,
            required_synchronized=True,
            exception=DeprecationError,
            monitored_status="_synchronized",
        )

    def _deprecate_many(self, resources: List[Resource]) -> None:
        # Bulk deprecation could be optimized by overriding this method in the specialization.
        # POLICY Should reproduce self._deprecate_one() and execution._run_one() behaviours.
        not_supported()

    def _deprecate_one(self, resource: Resource) -> None:
        # POLICY Should notify of failures with exception DeprecationError including a message.
        # POLICY Resource _store_metadata should be set using wrappers.dict.wrap_dict().
        # TODO This operation might be abstracted here when other stores will be implemented.
        not_supported()

    # Querying.

    def search(
        self, resolvers: Optional[List["Resolver"]], *filters, **params
    ) -> List[Resource]:

        # Positional arguments in 'filters' are instances of type Filter from wrappings/paths.py
        # A dictionary can be provided for filters:
        #  - {'key1': 'val', 'key2': {'key3': 'val'}} will be translated to
        #  - [Filter(operator='__eq__', path=['key1'], value='val'), Filter(operator='__eq__', path=['key2', 'key3'], value='val')]
        # Keyword arguments in 'params' could be:
        #   - debug: bool,
        #   - limit: int,
        #   - offset: int,
        #   - deprecated: bool,
        #   - resolving: str, with values in ('exact', 'fuzzy'),
        #   - lookup: str, with values in ('current', 'children').
        # POLICY Should use sparql() when 'sparql' is chosen as value  for the param 'search_endpoint'.
        # POLICY Should use elastic() when 'elastic' is chosen as value  for the param 'search_endpoint'.
        # POLICY Given parameters for limit and offset override the input query.
        # POLICY Should notify of failures with exception QueryingError including a message.
        # POLICY Resource _store_metadata should be set using wrappers.dict.wrap_dict().
        # POLICY Resource _synchronized should be set to True.
        # TODO These two operations might be abstracted here when other stores will be implemented.
        not_supported()

    def sparql(
        self, query: str, debug: bool, limit: int = DEFAULT_LIMIT, offset: int = DEFAULT_OFFSET, **params
    ) -> List[Resource]:
        rewrite = params.get("rewrite", True)
        qr = (
            rewrite_sparql(query, self.model_context, self.service.metadata_context)
            if self.model_context is not None and rewrite
            else query
        )
        if limit:
            qr = _replace_in_sparql(qr, "LIMIT", limit, DEFAULT_LIMIT, r" LIMIT \d+")
        if offset:
            qr = _replace_in_sparql(qr, "OFFSET", offset, DEFAULT_OFFSET, r" OFFSET \d+")
        if debug:
            self._debug_query(qr)
        return self._sparql(qr)

    def _sparql(self, query: str) -> List[Resource]:
        # POLICY Should notify of failures with exception QueryingError including a message.
        # POLICY Resource _store_metadata should not be set (default is None).
        # POLICY Resource _synchronized should not be set (default is False).
        not_supported()

    def elastic(
        self, query: str, debug: bool, limit: int = DEFAULT_LIMIT, offset: int = DEFAULT_OFFSET
    ) -> List[Resource]:
        query_dict = json.loads(query)
        if limit:
            query_dict["size"] = limit
        if offset:
            query_dict["from"] = offset 
        if debug:
            self._debug_query(query_dict)
        return self._elastic(json.dumps(query_dict))

    def _elastic(self, query: str) -> List[Resource]:
        # POLICY Should notify of failures with exception QueryingError including a message.
        # POLICY Resource _store_metadata should not be set (default is None).
        # POLICY Resource _synchronized should not be set (default is False).
        not_supported()

    # Versioning.

    def freeze(self, data: Union[Resource, List[Resource]]) -> None:
        # Replace None by self._freeze_many to switch to optimized bulk freezing.
        run(
            self._freeze_one,
            None,
            data,
            id_required=True,
            required_synchronized=True,
            exception=FreezingError,
        )

    def _freeze_many(self, resources: List[Resource]) -> None:
        # Bulk freezing could be optimized by overriding this method in the specialization.
        # POLICY Should reproduce self._freeze_one() and execution._run_one() behaviours.
        not_supported()

    def _freeze_one(self, resource: Resource) -> None:
        # Notify of failures with exception FreezingError including a message.
        # Use self.versioned_id_template.format(x=resource) to freeze IDs.
        for _, v in resource.__dict__.items():
            if isinstance(v, List):
                for x in v:
                    if isinstance(x, Resource):
                        self._freeze_one(x)
            elif isinstance(v, Resource):
                self._freeze_one(v)
        if hasattr(resource, "id"):
            resource.id = self.versioned_id_template.format(x=resource)

    # Utils.

    @abstractmethod
    def _initialize_service(
        self,
        endpoint: Optional[str],
        bucket: Optional[str],
        token: Optional[str],
        searchendpoints: Optional[Dict] = None,
        **store_config,
    ) -> Any:
        # POLICY Should initialize the access to the store according to its configuration.
        pass

    @staticmethod
    def _debug_query(query):
        if isinstance(query, Dict):
            print("Submitted query:", query)
        else:
            print(*["Submitted query:", *query.splitlines()], sep="\n   ")
        print()


def _replace_in_sparql(qr, what, value, default_value, search_regex, replace_if_in_query=True):

    is_what_in_query = bool(re.search(f"{search_regex}", qr, flags=re.IGNORECASE))
    if is_what_in_query and value and not replace_if_in_query:
        raise QueryingError(f"Value for '{what}' is present in the provided query and set as argument: set 'replace_if_in_query' to True to replace '{what}' when present in the query.")
    replace_value = f" {what} {value}" if value else (f" {what} {default_value}" if default_value else None)
    if is_what_in_query and replace_if_in_query and replace_value:
        qr = re.sub(f"{search_regex}", replace_value, qr, flags=re.IGNORECASE)
    if not is_what_in_query and replace_value:
        qr = f"{qr} {replace_value}"
    return qr


def rewrite_sparql(query: str, context: Context, metadata_context) -> str:
    """Rewrite local property and type names from Model.template() as IRIs.

    Local names are mapped to IRIs by using a JSON-LD context, i.e. { "@context": { ... }} from a kgforge.core.commons.Context.
    In the case of contexts using prefixed names, prefixes are added to the SPARQL query prologue.
    In the case of non available contexts and vocab then the query is returned unchanged.
    """
    ctx = {}
    if metadata_context and metadata_context.document:
        ctx.update({
            k: v["@id"] if isinstance(v, Dict) and "@id" in v else v
            for k, v in metadata_context.document["@context"].items()
        })
    ctx.update({
        k: v["@id"] if isinstance(v, Dict) and "@id" in v else v
        for k, v in context.document["@context"].items()
    })
    prefixes = context.prefixes
    has_prefixes = prefixes is not None and len(prefixes.keys()) > 0
    if ctx.get("type") == "@type":
        if "rdf" in prefixes:
            ctx["type"] = "rdf:type"
        else:
            ctx["type"] = "http://www.w3.org/1999/02/22-rdf-syntax-ns#type"

    def replace(match: Match) -> str:
        m4 = match.group(4)
        if m4 is None:
            return match.group(0)
        else:
            v = (
                ctx.get(m4, ":" + m4 if context.has_vocab() else None)
                if str(m4).lower() not in SPARQL_CLAUSES
                and not str(m4).startswith("https")
                else m4
            )
            if v is None:
                raise QueryingError(
                    f"Failed to construct a valid SPARQL query: add '{m4}'"
                    f", define an @vocab in the configured JSON-LD context or provide a fully correct SPARQL query."
                )
            m5 = match.group(5)
            if "//" in v:
                return f"<{v}>{m5}"
            else:
                return f"{v}{m5}"

    g4 = r"([a-zA-Z_]+)"
    g5 = r"([.;]?)"
    g0 = rf"((?<=[\s,[(/|!^])((a|true|false)|{g4}){g5}(?=[\s,\])/|?*+]))"
    g6 = r"(('[^']+')|('''[^\n\r]+''')|(\"[^\"]+\")|(\"\"\"[^\n\r]+\"\"\"))"
    rx = rf"{g0}|{g6}|(?<=< )(.*)(?= >)"
    qr = re.sub(rx, replace, query, flags=re.VERBOSE)

    if not has_prefixes or "prefix" in str(qr).lower():
        return qr
    else:
        pfx = "\n".join(f"PREFIX {k}: <{v}>" for k, v in prefixes.items())
    if context.has_vocab():
        pfx = "\n".join([pfx, f"PREFIX : <{context.vocab}>"])
    return f"{pfx}\n{qr}"<|MERGE_RESOLUTION|>--- conflicted
+++ resolved
@@ -60,12 +60,6 @@
     "distinct",
     "in",
     "as",
-<<<<<<< HEAD
-    "not",
-    "exists",
-    "group",
-    "by"
-=======
     "base",
     "prefix",
     "reduced",
@@ -94,7 +88,7 @@
     "order",
     "minus",
     "not"
->>>>>>> 8251724b
+    "exists"
 ]
 
 
