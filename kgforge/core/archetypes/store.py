--- conflicted
+++ resolved
@@ -18,15 +18,11 @@
 
 from kgforge.core.archetypes.read_only_store import ReadOnlyStore, DEFAULT_LIMIT, DEFAULT_OFFSET
 from kgforge.core.archetypes.model import Model
-from kgforge.core.commons import Context
 from kgforge.core.resource import Resource
 from kgforge.core.archetypes.mapping import Mapping
 from kgforge.core.archetypes.mapper import Mapper
 from kgforge.core.commons.attributes import repr_class
-<<<<<<< HEAD
 from kgforge.core.commons.context import Context
-=======
->>>>>>> bcc6b331
 from kgforge.core.commons.es_query_builder import ESQueryBuilder
 from kgforge.core.commons.exceptions import (
     DeprecationError,
@@ -36,25 +32,10 @@
     UpdatingError,
     UploadingError
 )
-from kgforge.core.commons.execution import not_supported, run
-<<<<<<< HEAD
-from kgforge.core.commons.sparql_query_builder import SPARQLQueryBuilder
-from kgforge.core.reshaping import collect_values
-
-# NB: Do not 'from kgforge.core.archetypes import Resolver' to avoid cyclic dependency.
-
-from kgforge.core.wrappings.dict import DictWrapper
-
-DEFAULT_LIMIT = 100
-DEFAULT_OFFSET = 0
-
-
-class Store(ABC):
-=======
+from kgforge.core.commons.execution import run
 
 
 class Store(ReadOnlyStore):
->>>>>>> bcc6b331
 
     # See demo_store.py in kgforge/specializations/stores/ for a reference implementation.
 
@@ -255,76 +236,7 @@
     def _deprecate_one(self, resource: Resource) -> None:
         # POLICY Should notify of failures with exception DeprecationError including a message.
         # POLICY Resource _store_metadata should be set using wrappers.dict.wrap_dict().
-<<<<<<< HEAD
-        # TODO This operation might be abstracted here when other stores will be implemented.
-        not_supported()
-
-    # Querying.
-
-    def search(
-            self, resolvers: Optional[List["Resolver"]], *filters, **params
-    ) -> List[Resource]:
-
-        # Positional arguments in 'filters' are instances of type Filter from wrappings/paths.py
-        # A dictionary can be provided for filters:
-        #  - {'key1': 'val', 'key2': {'key3': 'val'}} will be translated to
-        #  - [Filter(operator='__eq__', path=['key1'], value='val'), Filter(operator='__eq__', path=['key2', 'key3'], value='val')]
-        # Keyword arguments in 'params' could be:
-        #   - debug: bool,
-        #   - limit: int,
-        #   - offset: int,
-        #   - deprecated: bool,
-        #   - resolving: str, with values in ('exact', 'fuzzy'),
-        #   - lookup: str, with values in ('current', 'children').
-        # POLICY Should use sparql() when 'sparql' is chosen as value  for the param 'search_endpoint'.
-        # POLICY Should use elastic() when 'elastic' is chosen as value  for the param 'search_endpoint'.
-        # POLICY Given parameters for limit and offset override the input query.
-        # POLICY Should notify of failures with exception QueryingError including a message.
-        # POLICY Resource _store_metadata should be set using wrappers.dict.wrap_dict().
-        # POLICY Resource _synchronized should be set to True.
-        # TODO These two operations might be abstracted here when other stores will be implemented.
-        not_supported()
-
-    def sparql(
-            self, query: str,
-            debug: bool,
-            limit: int = DEFAULT_LIMIT,
-            offset: int = DEFAULT_OFFSET,
-            **params
-    ) -> List[Resource]:
-        rewrite = params.get("rewrite", True)
-
-        qr = (
-            SPARQLQueryBuilder.rewrite_sparql(
-                query,
-                context=self.model_context,
-                metadata_context=self.service.metadata_context,
-            )
-            if self.model_context is not None and rewrite
-            else query
-        )
-
-        qr = SPARQLQueryBuilder.apply_limit_and_offset_to_query(
-            qr,
-            limit=limit,
-            offset=offset,
-            default_limit=DEFAULT_LIMIT,
-            default_offset=DEFAULT_OFFSET
-        )
-
-        if debug:
-            SPARQLQueryBuilder.debug_query(qr)
-
-        return self._sparql(qr)
-
-    def _sparql(self, query: str) -> List[Resource]:
-        # POLICY Should notify of failures with exception QueryingError including a message.
-        # POLICY Resource _store_metadata should not be set (default is None).
-        # POLICY Resource _synchronized should not be set (default is False).
-        not_supported()
-=======
-        ...
->>>>>>> bcc6b331
+        ...
 
     def elastic(
             self, query: str, debug: bool, limit: int = DEFAULT_LIMIT, offset: int = DEFAULT_OFFSET
@@ -379,7 +291,6 @@
             elif isinstance(v, Resource):
                 self._freeze_one(v)
         if hasattr(resource, "id"):
-<<<<<<< HEAD
             resource.id = self.versioned_id_template.format(x=resource)
 
     # Utils.
@@ -402,7 +313,4 @@
         :param context: a Store Context object
         :return: str
         """
-        pass
-=======
-            resource.id = self.versioned_id_template.format(x=resource)
->>>>>>> bcc6b331
+        pass