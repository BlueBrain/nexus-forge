--- conflicted
+++ resolved
@@ -89,26 +89,14 @@
         return list(self.model.mappings(self.model.source, False).keys())
 
     def search(
-<<<<<<< HEAD
-        self,
-        *filters: Union[Dict, Filter],
-        resolvers: Optional[List[Resolver]] = None,
-        **params
-=======
             self, *filters: Union[Dict, Filter],
             resolvers: Optional[List[Resolver]] = None,
             **params
->>>>>>> 87e9a4d5
     ) -> Optional[List[Resource]]:
         """
         Search within the database.
         """
-<<<<<<< HEAD
-        unmapped_resources = self._search(resolvers, filters, **params)
-=======
-        filters = list(filters)
         unmapped_resources = self._search(filters, resolvers, **params)
->>>>>>> 87e9a4d5
 
         if not params.pop("map", True):
             return unmapped_resources
