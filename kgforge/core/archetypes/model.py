--- conflicted
+++ resolved
@@ -15,11 +15,10 @@
 import json
 from abc import ABC, abstractmethod
 from pathlib import Path
-from typing import Any, Dict, List, Optional, Union, Type
+from typing import Any, Dict, List, Optional, Union, Type, Tuple
 
 import hjson
 from pandas import DataFrame
-from rdflib import URIRef
 
 
 from kgforge.core.resource import Resource
@@ -31,7 +30,6 @@
 from kgforge.core.commons.imports import import_class
 from kgforge.core.commons.sparql_query_builder import SPARQLQueryBuilder
 
-
 DEFAULT_LIMIT = 100
 DEFAULT_OFFSET = 0
 
@@ -133,11 +131,14 @@
     ) -> List[Resource]:
         rewrite = params.get("rewrite", True)
 
+        context_as_dict, prefixes, vocab = self.get_context_prefix_vocab()
+
         qr = (
             SPARQLQueryBuilder.rewrite_sparql(
                 query,
-                self.context(),
-                metadata_context=None  # TODO smth else?
+                context_as_dict=context_as_dict,
+                prefixes=prefixes,
+                vocab=vocab
             )
             if self.context() is not None and rewrite
             else query
@@ -156,11 +157,12 @@
 
         return self._sparql(qr)
 
+    @abstractmethod
     def _sparql(self, query: str) -> List[Resource]:
         # POLICY Should notify of failures with exception QueryingError including a message.
         # POLICY Resource _store_metadata should not be set (default is None).
         # POLICY Resource _synchronized should not be set (default is False).
-        not_supported()
+        ...
 
     def sources(self, pretty: bool) -> Optional[List[str]]:
         sources = sorted(self._sources())
@@ -202,16 +204,10 @@
 
     # Validation.
 
-<<<<<<< HEAD
-    def schema_source(self, type: str) -> str:
-        # POLICY Should retrieve the schema source of the given type.
-        not_supported()
-=======
     @abstractmethod
     def schema_id(self, type: str) -> str:
         # POLICY Should retrieve the schema id of the given type.
         ...
->>>>>>> bcc6b331
 
     def validate(self, data: Union[Resource, List[Resource]],
                  execute_actions_before: bool, type_: str) -> None:
@@ -239,10 +235,8 @@
         origin = source_config.pop("origin")
         context_config = source_config.pop("context", {})
         context_iri = context_config.get("iri", None)
-
         if origin == "directory":
-
-            return self._service_from_directory(dir_path=Path(source), context_iri=context_iri)
+            return self._service_from_directory(Path(source), context_iri)
         if origin == "url":
             return self._service_from_url(source, context_iri)
         if origin == "store":
@@ -253,13 +247,8 @@
 
     @staticmethod
     @abstractmethod
-<<<<<<< HEAD
-    def _service_from_directory(dir_path: Path, context_iri: Optional[str]) -> Any:
-        pass
-=======
     def _service_from_directory(dirpath: Path, context_iri: Optional[str]) -> Any:
         ...
->>>>>>> bcc6b331
 
     @staticmethod
     @abstractmethod
@@ -271,4 +260,8 @@
     def _service_from_store(
             store: 'Store', context_config: Optional[dict], **source_config
     ) -> Any:
+        ...
+
+    @abstractmethod
+    def get_context_prefix_vocab(self) -> Tuple[Optional[Dict], Optional[Dict], Optional[str]]:
         ...