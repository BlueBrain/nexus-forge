--- conflicted
+++ resolved
@@ -24,8 +24,6 @@
 import nexussdk as nexus
 import requests
 
-from kgforge.core.commons.execution import not_supported
-from kgforge.core.commons.constants import DEFAULT_REQUEST_TIMEOUT
 from kgforge.core.resource import Resource
 
 from kgforge.core.commons.constants import DEFAULT_REQUEST_TIMEOUT
@@ -35,29 +33,6 @@
     execute_lazy_actions,
     LazyAction,
 )
-<<<<<<< HEAD
-=======
-from kgforge.core.commons.exceptions import ConfigurationError, RunException
-from kgforge.core.commons.context import Context
-from kgforge.core.conversions.rdf import (
-    _from_jsonld_one,
-    _remove_ld_keys,
-    as_jsonld,
-    recursive_resolve,
-)
-from kgforge.core.wrappings.dict import wrap_dict
-
-
-class BatchAction(Enum):
-    CREATE = "create"
-    FETCH = "fetch"
-    DEPRECATE = "deprecate"
-    UPDATE = "update"
-    TAG = "tag"
-    UPLOAD = "upload"
-    DOWNLOAD = "download"
-    UPDATE_SCHEMA = "update_schema"
->>>>>>> 7e77eaa8
 
 from kgforge.core.commons.exceptions import ConfigurationError, RunException
 from kgforge.core.commons.context import Context
@@ -234,7 +209,6 @@
         return "/".join(to_join)
 
     @staticmethod
-<<<<<<< HEAD
     def _format_version(version: Any, error_to_throw: Type[RunException]) -> Optional[Dict]:
         if version is not None:
             if isinstance(version, int):
@@ -249,8 +223,6 @@
         return version_params
 
     @staticmethod
-=======
->>>>>>> 7e77eaa8
     def make_query_endpoint(endpoint, view, endpoint_type, organisation, project) -> str:
 
         if endpoint_type == Service.SPARQL_ENDPOINT_TYPE:
@@ -319,7 +291,6 @@
         self.context_cache.update({context_to_resolve: document})
         return document
 
-<<<<<<< HEAD
     def _prepare_uri(
             self, resource: Resource, schema_uri: Optional[str] = None,
             keep_unconstrained: bool = False
@@ -333,95 +304,6 @@
             self.url_resources, schema_id, resource_id=resource.id
         )
 
-=======
-    def batch_request(
-            self,
-            resources: List[Resource],
-            action: BatchAction,
-            callback: Callable,
-            error_type: RunException,
-            **kwargs,
-    ) -> Tuple[BatchResults, BatchResults]:
-
-        def create_tasks(
-                semaphore:  asyncio.Semaphore,
-                session: ClientSession,
-                loop,
-                data: List,
-                batch_action: BatchAction,
-                f_callback: Callable,
-                error: RunException
-        ) -> List[Task]:
-
-            prepare_function_map = {
-                batch_action.CREATE: BatchRequestHandler.prepare_batch_create,
-                batch_action.UPDATE: BatchRequestHandler.prepare_batch_update,
-                batch_action.TAG: BatchRequestHandler.prepare_batch_tag,
-                batch_action.DEPRECATE: BatchRequestHandler.prepare_batch_deprecate,
-                batch_action.FETCH: BatchRequestHandler.prepare_batch_fetch,
-                batch_action.UPDATE_SCHEMA: BatchRequestHandler.prepare_batch_update_schema
-            }
-
-            futures = []
-
-            for resource in data:
-                params = deepcopy(kwargs.pop("params", {}))
-
-                prepare_function = prepare_function_map.get(batch_action, None)
-
-                if prepare_function is None:
-                    raise not_supported()
-
-                prepared_request = prepare_function(
-                    service=self,
-                    resource=resource,
-                    semaphore=semaphore,
-                    session=session,
-                    loop=loop,
-                    params=params,
-                    error=error,
-                    **kwargs
-                )
-
-                if f_callback:
-                    prepared_request.add_done_callback(f_callback)
-
-                futures.append(prepared_request)
-
-            return futures
-
-        async def dispatch_action():
-            semaphore = asyncio.Semaphore(self.max_connection)
-            loop = asyncio.get_event_loop()
-            async with ClientSession() as session:
-                tasks = create_tasks(
-                    semaphore, session, loop, resources, action, callback, error_type
-                )
-                return await asyncio.gather(*tasks)
-
-        return asyncio.run(dispatch_action())
-
-    def _prepare_tag(self, resource: Resource, tag: str) -> Tuple[str, Dict, Dict]:
-        url, params = self._prepare_uri(resource)
-        url = f"{url}/tags"
-        data = {"tag": tag}
-        data.update(params)
-        return url, data, params
-
-    def _prepare_uri(
-            self, resource: Resource, schema_uri: Optional[str] = None,
-            use_unconstrained_id: bool = False
-    ) -> Tuple[str, Dict]:
-        schema_id = schema_uri or resource._store_metadata._constrainedBy
-
-        if schema_id == self.UNCONSTRAINED_SCHEMA and not use_unconstrained_id:
-            schema_id = None
-
-        url = Service.add_schema_and_id_to_endpoint(
-            self.url_resources, schema_id, resource_id=resource.id
-        )
-
->>>>>>> 7e77eaa8
         rev = resource._store_metadata._rev
         params = {"rev": rev}
         return url, params
@@ -586,11 +468,7 @@
         return resource
 
 
-<<<<<<< HEAD
 def _error_message(error: Union[requests.HTTPError, Dict]) -> str:
-=======
-def _error_message(error: Union[HTTPError, Dict]) -> str:
->>>>>>> 7e77eaa8
     def format_message(msg: str):
         return "".join(
             [msg[0].lower(), msg[1:-1], msg[-1] if msg[-1] != "." else ""]
@@ -616,244 +494,4 @@
         error_text = error.response.text() if isinstance(error, requests.HTTPError) else str(error)
         return format_message(error_text)
     except Exception:
-        return format_message(str(error))
-
-
-class BatchRequestHandler:
-
-    @staticmethod
-    def prepare_batch_create(
-            service: Service,
-            resource: Resource,
-            semaphore: asyncio.Semaphore,
-            session: ClientSession,
-            loop,
-            params: Dict,
-            error: RunException,
-            **kwargs
-    ) -> Task:
-
-        schema_id = kwargs.get("schema_id")
-        url = Service.add_schema_and_id_to_endpoint(
-            service.url_resources, schema_id=schema_id, resource_id=None
-        )
-
-        context = service.model_context or service.context
-        payload = as_jsonld(
-            resource,
-            "compacted",
-            False,
-            model_context=context,
-            metadata_context=None,
-            context_resolver=service.resolve_context
-        )
-
-        return loop.create_task(
-            BatchRequestHandler.queue(
-                hdrs.METH_POST,
-                semaphore,
-                session,
-                url,
-                resource,
-                error,
-                headers=service.headers,
-                payload=payload,
-                params=params
-            )
-        )
-
-    @staticmethod
-    def prepare_batch_update(
-            service: Service,
-            resource: Resource,
-            semaphore: asyncio.Semaphore,
-            session: ClientSession,
-            loop,
-            params: Dict,
-            error: RunException,
-            **kwargs
-    ):
-
-        url, params_from_resource = service._prepare_uri(
-            resource, schema_uri=kwargs.get("schema_id"), use_unconstrained_id=True
-        )
-
-        params.update(params_from_resource)
-
-        payload = as_jsonld(
-            resource,
-            "compacted",
-            False,
-            model_context=service.model_context,
-            metadata_context=None,
-            context_resolver=service.resolve_context
-        )
-        return loop.create_task(
-            BatchRequestHandler.queue(
-                hdrs.METH_PUT,
-                semaphore,
-                session,
-                url,
-                resource,
-                error,
-                headers=service.headers,
-                payload=payload,
-                params=params
-            )
-        )
-
-    @staticmethod
-    def prepare_batch_tag(
-            service: Service,
-            resource: Resource,
-            semaphore: asyncio.Semaphore,
-            session: ClientSession,
-            loop,
-            params: Dict,
-            error: RunException,
-            **kwargs
-    ):
-        url, payload, rev_param = service._prepare_tag(resource, kwargs.get("tag"))
-        params.update(rev_param)
-
-        return loop.create_task(
-            BatchRequestHandler.queue(
-                hdrs.METH_POST,
-                semaphore,
-                session,
-                url,
-                resource,
-                error,
-                headers=service.headers,
-                payload=payload,
-                params=params
-            )
-        )
-
-    @staticmethod
-    def prepare_batch_deprecate(
-            service: Service,
-            resource: Resource,
-            semaphore: asyncio.Semaphore,
-            session: ClientSession,
-            loop,
-            params: Dict,
-            error: RunException,
-            **kwargs
-    ):
-        url, rev_param = service._prepare_uri(resource)
-        params.update(rev_param)
-
-        return loop.create_task(
-            BatchRequestHandler.queue(
-                hdrs.METH_DELETE,
-                semaphore,
-                session,
-                url,
-                resource,
-                error,
-                headers=service.headers,
-                params=params
-            )
-        )
-
-    @staticmethod
-    def prepare_batch_fetch(
-            service: Service,
-            resource: Resource,
-            semaphore: asyncio.Semaphore,
-            session: ClientSession,
-            loop,
-            params: Dict,
-            error: RunException,
-            **kwargs
-    ):
-        resource_org, resource_prj = resource._project.split("/")[-2:]
-        endpoint = Service.make_endpoint(service.endpoint, "resources", resource_org, resource_prj)
-        url = Service.add_schema_and_id_to_endpoint(endpoint=endpoint, schema_id=None, resource_id=resource.id)
-
-        if hasattr(resource, "_rev"):
-            params["rev"] = resource._rev
-
-        retrieve_source = params.pop("retrieve_source", False)
-
-        if retrieve_source:
-            url = "/".join((url, "source"))
-
-        return loop.create_task(
-
-            BatchRequestHandler.queue(
-                hdrs.METH_GET,
-                semaphore,
-                session,
-                url,
-                resource,
-                error,
-                headers=service.headers,
-                params=params
-            )
-        )
-
-    @staticmethod
-    def prepare_batch_update_schema(
-            service: Service,
-            resource: Resource,
-            semaphore: asyncio.Semaphore,
-            session: ClientSession,
-            loop,
-            params: Dict,
-            error: RunException,
-            **kwargs
-    ):
-
-        schema_id = kwargs.get("schema_id")
-        url = Service.add_schema_and_id_to_endpoint(
-            endpoint=service.url_resources, schema_id=schema_id, resource_id=resource.id
-        )
-
-        return loop.create_task(
-            BatchRequestHandler.queue(
-                hdrs.METH_PUT,
-                semaphore,
-                session,
-                url=f"{url}/update-schema",
-                resource=resource,
-                exception=error,
-                headers=service.headers,
-                payload=None,
-                params=None
-            )
-        )
-
-    @staticmethod
-    async def queue(
-            method,
-            semaphore,
-            session,
-            url,
-            resource,
-            exception,
-            headers,
-            payload=None,
-            params=None,
-    ):
-        async with semaphore:
-            return await BatchRequestHandler.request(
-                method, session, url, resource, payload, params, exception, headers
-            )
-
-    @staticmethod
-    async def request(method, session, url, resource, payload, params, exception, headers):
-        async with session.request(
-                method,
-                url,
-                headers=headers,
-                data=json.dumps(payload),
-                params=params,
-        ) as response:
-            content = await response.json()
-            if response.status < 400:
-                return BatchResult(resource, content)
-
-            error = exception(_error_message(content))
-            return BatchResult(resource, error)+        return format_message(str(error))