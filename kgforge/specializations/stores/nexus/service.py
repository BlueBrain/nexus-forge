#
# Blue Brain Nexus Forge is free software: you can redistribute it and/or modify
# it under the terms of the GNU Lesser General Public License as published by
# the Free Software Foundation, either version 3 of the License, or
# (at your option) any later version.
#
# Blue Brain Nexus Forge is distributed in the hope that it will be useful,
# but WITHOUT ANY WARRANTY; without even the implied warranty of
# MERCHANTABILITY or FITNESS FOR A PARTICULAR PURPOSE. See the GNU Lesser
# General Public License for more details.
#
# You should have received a copy of the GNU Lesser General Public License
# along with Blue Brain Nexus Forge. If not, see <https://choosealicense.com/licenses/lgpl-3.0/>.

import asyncio
import copy
import json
from asyncio import Task
from collections import namedtuple
from copy import deepcopy
from enum import Enum
from typing import Callable, Dict, List, Optional, Union, Tuple, Type
from urllib.error import URLError
from urllib.parse import quote_plus

import nest_asyncio
import nexussdk as nexus
import requests
from aiohttp import ClientSession, hdrs
from requests import HTTPError

from kgforge.core.resource import Resource
from kgforge.core.commons.actions import (
    Action,
    collect_lazy_actions,
    execute_lazy_actions,
    LazyAction,
)
from kgforge.core.commons.exceptions import ConfigurationError
from kgforge.core.commons.context import Context
from kgforge.core.conversions.rdf import (
    _from_jsonld_one,
    _remove_ld_keys,
    as_jsonld,
    recursive_resolve,
)
from kgforge.core.wrappings.dict import wrap_dict


class BatchAction(Enum):
    CREATE = "create"
    FETCH = "fetch"
    DEPRECATE = "deprecate"
    UPDATE = "update"
    TAG = "tag"
    UPLOAD = "upload"
    DOWNLOAD = "download"


BatchResult = namedtuple("BatchResult", ["resource", "response"])
BatchResults = List[BatchResult]


class Service:
    NEXUS_NAMESPACE_FALLBACK = "https://bluebrain.github.io/nexus/vocabulary/"
    NEXUS_CONTEXT_FALLBACK = "https://bluebrain.github.io/nexus/contexts/resource.json"
    NEXUS_CONTEXT_SOURCE_FALLBACK = (
        "https%3A%2F%2Fbluebrain.github.io%2Fnexus%2Fcontexts%2Fresource.json/source"
    )
    DEFAULT_SPARQL_INDEX_FALLBACK = f"{NEXUS_NAMESPACE_FALLBACK}defaultSparqlIndex"
    DEFAULT_ES_INDEX_FALLBACK = f"{NEXUS_NAMESPACE_FALLBACK}defaultElasticSearchIndex"
    DEPRECATED_PROPERTY_FALLBACK = f"{NEXUS_NAMESPACE_FALLBACK}deprecated"
    PROJECT_PROPERTY_FALLBACK = f"{NEXUS_NAMESPACE_FALLBACK}project"
    UNCONSTRAINED_SCHEMA = "https://bluebrain.github.io/nexus/schemas/unconstrained.json"

    def __init__(
            self,
            endpoint: str,
            org: str,
            prj: str,
            token: str,
            model_context: Context,
            max_connection: int,
            searchendpoints: Dict,
            store_context: str,
            store_local_context: str,
            namespace: str,
            project_property: str,
            deprecated_property: bool,
            content_type: str,
            accept: str,
            files_upload_config: Dict,
            files_download_config: Dict,
            **params,
    ):
        nexus.config.set_environment(endpoint)
        self.endpoint = endpoint
        self.organisation = org
        self.project = prj
        self.model_context = model_context
        self.context_cache: Dict = {}
        self.max_connection = max_connection
        self.params = copy.deepcopy(params)
        self.store_context = store_context
        self.store_local_context = store_local_context
        self.namespace = namespace
        self.project_property = project_property
        self.store_metadata_keys = [
            "_constrainedBy", "_createdAt", "_createdBy", "_deprecated", "_incoming",
            "_outgoing", "_project", "_rev", "_schemaProject", "_self", "_updatedAt", "_updatedBy"
        ]

        self.deprecated_property = deprecated_property
        self.revision_property = f"{self.namespace}rev"
        self.default_sparql_index = f"{self.namespace}defaultSparqlIndex"
        self.default_es_index = f"{self.namespace}defaultElasticSearchIndex"

        self.headers = {"Content-Type": content_type, "Accept": accept}

        sparql_config = (
            searchendpoints["sparql"]
            if searchendpoints and "sparql" in searchendpoints
            else None
        )
        elastic_config = (
            searchendpoints["elastic"]
            if searchendpoints and "elastic" in searchendpoints
            else None
        )

        self.headers_sparql = {
            "Content-Type": sparql_config["Content-Type"]
            if sparql_config and "Content-Type" in sparql_config
            else "text/plain",
            "Accept": sparql_config["Accept"]
            if sparql_config and "Accept" in sparql_config
            else "application/sparql-results+json",
        }
        self.headers_elastic = {
            "Content-Type": elastic_config["Content-Type"]
            if elastic_config and "Content-Type" in elastic_config
            else "application/json",
            "Accept": elastic_config["Accept"]
            if elastic_config and "Accept" in elastic_config
            else "application/json",
        }
        self.headers_upload = {
            "Accept": files_upload_config.pop("Accept"),
        }
        self.headers_download = {"Accept": files_download_config.pop("Accept")}

        if token is not None:
            nexus.config.set_token(token)
            self.headers["Authorization"] = "Bearer " + token
            self.headers_sparql["Authorization"] = "Bearer " + token
            self.headers_elastic["Authorization"] = "Bearer " + token
            self.headers_upload["Authorization"] = "Bearer " + token
            self.headers_download["Authorization"] = "Bearer " + token
        self.context = Context(self.get_project_context())

        self.url_base_files = "/".join((self.endpoint, "files"))
        self.url_files = "/".join(
            (self.url_base_files, quote_plus(org), quote_plus(prj))
        )
        self.url_resources = "/".join(
            (self.endpoint, "resources", quote_plus(org), quote_plus(prj))
        )
        self.url_resolver = "/".join(
            (self.endpoint, "resolvers", quote_plus(org), quote_plus(prj))
        )
        self.metadata_context = Context(
            recursive_resolve(
                self.store_context, self.resolve_context, already_loaded=[]
            ),
            store_context,
        )
        sparql_view = (
            sparql_config["endpoint"]
            if sparql_config and "endpoint" in sparql_config
            else self.default_sparql_index
        )
        elastic_view = (
            elastic_config["endpoint"]
            if elastic_config and "endpoint" in elastic_config
            else self.default_es_index
        )
        default_str_keyword_field = (
            elastic_config["default_str_keyword_field"]
            if elastic_config and "default_str_keyword_field" in elastic_config
            else None
        )

        es_mapping = (
            elastic_config["mapping"]
            if elastic_config and "mapping" in elastic_config
            else None
        )

        self.sparql_endpoint = {}
        self.elastic_endpoint = {}
        self.sparql_endpoint["endpoint"] = "/".join(
            (
                self.endpoint,
                "views",
                quote_plus(org),
                quote_plus(prj),
                quote_plus(sparql_view),
                "sparql",
            )
        )
        self.sparql_endpoint["type"] = "sparql"

        self.elastic_endpoint["endpoint"] = "/".join(
            (
                self.endpoint,
                "views",
                quote_plus(org),
                quote_plus(prj),
                quote_plus(elastic_view),
                "_search",
            )
        )
        self.elastic_endpoint["type"] = "elastic"
        self.elastic_endpoint["view"] = LazyAction(
            nexus.views.fetch,
            quote_plus(org),
            quote_plus(prj),
            es_mapping
            if es_mapping
            else elastic_view,  # Todo consider using Dict for es_mapping
        )
        self.elastic_endpoint["default_str_keyword_field"] = default_str_keyword_field

        # The following code is for async to work on jupyter notebooks
        try:
            asyncio.get_event_loop()
            nest_asyncio.apply()
        except RuntimeError:
            pass

    def get_project_context(self) -> Dict:
        project_data = nexus.projects.fetch(self.organisation, self.project)
        context = {"@base": project_data["base"], "@vocab": project_data["vocab"]}
        for mapping in project_data['apiMappings']:
            context[mapping['prefix']] = mapping['namespace']
        return context

    def resolve_context(self, iri: str, local_only: Optional[bool] = False) -> Dict:
        context_to_resolve = (
            self.store_local_context if iri == self.store_context else iri
        )

        if context_to_resolve not in self.context_cache:

            url = "/".join((self.url_resolver, "_", quote_plus(context_to_resolve)))
<<<<<<< HEAD
=======
            response = requests.get(url, headers=self.headers)
            response.raise_for_status()
            resource = response.json()
        except Exception as exc:
            if not local_only:
                try:
                    context = Context(context_to_resolve)
                except URLError as exc2:
                    raise ValueError(f"{context_to_resolve} is not resolvable") from exc2
>>>>>>> bcc6b331

            try:
                response = requests.get(url, headers=self.headers)
                response.raise_for_status()
                resource = response.json()
            except Exception as e:
                if not local_only:
                    try:
                        context = Context(context_to_resolve)
                    except URLError:
                        raise ValueError(f"{context_to_resolve} is not resolvable")

                    document = context.document["@context"]
                else:
                    raise ValueError(f"{context_to_resolve} is not resolvable")
            else:
<<<<<<< HEAD
                # Make sure context is not deprecated
                if '_deprecated' in resource and resource['_deprecated']:
                    raise ConfigurationError(
                        f"Context {context_to_resolve} exists but was deprecated"
                    )
                document = json.loads(json.dumps(resource["@context"]))

            if isinstance(document, list):
                if self.store_context in document:
                    document.remove(self.store_context)
                if self.store_local_context in document:
                    document.remove(self.store_local_context)

            self.context_cache[context_to_resolve] = document

        return self.context_cache[context_to_resolve]
=======
                raise ValueError(f"{context_to_resolve} is not resolvable") from exc
        else:
            # Make sure context is not deprecated
            if '_deprecated' in resource and resource['_deprecated']:
                raise ConfigurationError(f"Context {context_to_resolve} exists but was deprecated")
            document = json.loads(json.dumps(resource["@context"]))
        if isinstance(document, list):
            if self.store_context in document:
                document.remove(self.store_context)
            if self.store_local_context in document:
                document.remove(self.store_local_context)
        self.context_cache.update({context_to_resolve: document})
        return document
>>>>>>> bcc6b331

    def batch_request(
            self,
            resources: List[Resource],
            action: BatchAction,
            callback: Callable,
            error_type: Callable,
            **kwargs,
    ) -> Tuple[BatchResults, BatchResults]:
        def create_tasks(
                semaphore, session, loop, data, batch_action, f_callback, error
        ):
            futures = []
            schema_id = kwargs.get("schema_id")
            schema_id = "_" if schema_id is None else quote_plus(schema_id)
            for resource in data:
                params = deepcopy(kwargs.get("params", {}))
                if batch_action == batch_action.CREATE:
                    context = self.model_context or self.context
                    payload = as_jsonld(
                        resource,
                        "compacted",
                        False,
                        model_context=context,
                        metadata_context=None,
                        context_resolver=self.resolve_context
                    )
                    url = f"{self.url_resources}/{schema_id}"
                    prepared_request = loop.create_task(
                        queue(
                            hdrs.METH_POST,
                            semaphore,
                            session,
                            url,
                            resource,
                            error,
                            payload,
                            params,
                        )
                    )

                if batch_action == batch_action.UPDATE:
                    url, params_from_resource = self._prepare_uri(resource, schema_id)
                    params.update(params_from_resource)

                    payload = as_jsonld(
                        resource,
                        "compacted",
                        False,
                        model_context=self.model_context,
                        metadata_context=None,
                        context_resolver=self.resolve_context
                    )
                    prepared_request = loop.create_task(
                        queue(
                            hdrs.METH_PUT,
                            semaphore,
                            session,
                            url,
                            resource,
                            error,
                            payload,
                            params,
                        )
                    )

                if batch_action == batch_action.TAG:
                    url, payload, rev_param = self._prepare_tag(resource, kwargs.get("tag"))
                    params.update(rev_param)
                    prepared_request = loop.create_task(
                        queue(
                            hdrs.METH_POST,
                            semaphore,
                            session,
                            url,
                            resource,
                            error,
                            payload,
                            params,
                        )
                    )

                if batch_action == batch_action.DEPRECATE:
                    url, rev_param = self._prepare_uri(resource)
                    params.update(rev_param)

                    prepared_request = loop.create_task(
                        queue(
                            hdrs.METH_DELETE,
                            semaphore,
                            session,
                            url,
                            resource,
                            error,
                            params=params,
                        )
                    )

                if batch_action == BatchAction.FETCH:
                    resource_org, resource_prj = resource._project.split("/")[-2:]
                    resource_url = "/".join(
                        (
                            self.endpoint,
                            "resources",
                            quote_plus(resource_org),
                            quote_plus(resource_prj),
                        )
                    )
                    url = "/".join((resource_url, "_", quote_plus(resource.id)))
                    if hasattr(resource, "_rev"):
                        params["rev"] = resource._rev
                    retrieve_source = params.get("retrieve_source", False)
                    if retrieve_source:
                        url = "/".join((url, "source"))
                    params.pop("retrieve_source")
                    prepared_request = loop.create_task(
                        queue(hdrs.METH_GET, semaphore, session, url, resource, error,
                              params=params)
                    )

                if f_callback:
                    prepared_request.add_done_callback(f_callback)
                futures.append(prepared_request)
            return futures

        async def queue(
                method,
                semaphore,
                session,
                url,
                resource,
                exception,
                payload=None,
                params=None,
        ):
            async with semaphore:
                return await request(
                    method, session, url, resource, payload, params, exception
                )

        async def request(method, session, url, resource, payload, params, exception):
            async with session.request(
                    method,
                    url,
                    headers=self.headers,
                    data=json.dumps(payload),
                    params=params,
            ) as response:
                content = await response.json()
                if response.status < 400:
                    return BatchResult(resource, content)

                error = exception(_error_message(content))
                return BatchResult(resource, error)

        async def dispatch_action():
            semaphore = asyncio.Semaphore(self.max_connection)
            loop = asyncio.get_event_loop()
            async with ClientSession() as session:
                tasks = create_tasks(
                    semaphore, session, loop, resources, action, callback, error_type
                )
                return await asyncio.gather(*tasks)

        return asyncio.run(dispatch_action())

    def _prepare_tag(self, resource, tag) -> Tuple[str, Dict, Dict]:
        url, params = self._prepare_uri(resource)
        url = "/".join((url, "tags"))
        data = {"tag": tag}
        data.update(params)
        return url, data, params

    def _prepare_uri(self, resource, schema_uri=None) -> Tuple[str, Dict]:
        schema_id = schema_uri if schema_uri else resource._store_metadata._constrainedBy
        schema_id = "_" if schema_id == self.UNCONSTRAINED_SCHEMA or schema_id is None else schema_id
        url = "/".join((self.url_resources, quote_plus(schema_id), quote_plus(resource.id)))
        rev = resource._store_metadata._rev
        params = {"rev": rev}
        return url, params

    def sync_metadata(self, resource: Resource, result: Dict) -> None:

        metadata = (
            {"id": resource.id} if hasattr(resource, "id")
            else (
                {"id": resource.__getattribute__("@id")}
                if hasattr(resource, "@id")
                else {}
            )
        )
        keys = sorted(self.metadata_context.terms.keys())
        keys.extend(["_index", "_score", "id", "@id"])
        only_meta = {k: v for k, v in result.items() if k in keys}
        metadata.update(_remove_ld_keys(only_meta, self.metadata_context, False))

        if not hasattr(resource, "id") and not hasattr(resource, "@id"):
            resource.id = result.get("id", result.get("@id", None))

        resource._store_metadata = wrap_dict(metadata)

    def synchronize_resource(
            self,
            resource: Resource,
            response: Union[Exception, Dict],
            action_name: str,
            succeeded: bool,
            synchronized: bool,
    ) -> None:
        if succeeded:
            action = Action(action_name, succeeded, None)
            self.sync_metadata(resource, response)
        else:
            action = Action(action_name, succeeded, response)

        resource._last_action = action
        resource._synchronized = synchronized

    def default_callback(self, fun_name: str) -> Callable:
        def callback(task: Task):
            result = task.result()
            if isinstance(result.response, Exception):
                self.synchronize_resource(
                    result.resource, result.response, fun_name, False, False
                )
            else:
                self.synchronize_resource(
                    result.resource, result.response, fun_name, True, True
                )

        return callback

    def verify(
            self,
            resources: List[Resource],
            function_name,
            exception: Type[Exception],
            id_required: bool,
            required_synchronized: bool,
            execute_actions: bool,
    ) -> List[Resource]:
        valid = []
        for resource in resources:
            if id_required and not hasattr(resource, "id"):
                error = exception("resource should have an id")
                self.synchronize_resource(resource, error, function_name, False, False)
                continue
            if required_synchronized is not None:
                synchronized = resource._synchronized
                if synchronized is not required_synchronized:
                    be_or_not_be = "be" if required_synchronized is True else "not be"
                    error = exception(f"resource should {be_or_not_be} synchronized")
                    self.synchronize_resource(
                        resource, error, function_name, False, False
                    )
                    continue
            if execute_actions:
                lazy_actions = collect_lazy_actions(resource)
                if lazy_actions is not None:
                    try:
                        execute_lazy_actions(resource, lazy_actions)
                    except Exception as e:
                        self.synchronize_resource(
                            resource, exception(e), function_name, False, False
                        )
                        continue
            valid.append(resource)
        return valid

    def to_resource(
            self, payload: Dict, sync_metadata: bool = True, **kwargs
    ) -> Resource:
        # Use JSONLD context defined in Model if no context is retrieved from payload
        # Todo: BlueBrainNexus store is not indexing in ES the JSONLD context, user provided context can be changed to Model defined one
        data_context = deepcopy(
            payload.get("@context", self.model_context.iri if self.model_context else None))
        if not isinstance(data_context, list):
            data_context = [data_context]
        if self.store_context in data_context:
            data_context.remove(self.store_context)
        if self.store_local_context in data_context:
            data_context.remove(self.store_local_context)
        data_context = data_context[0] if len(data_context) == 1 else data_context
        metadata = {}
        data = {}
        for k, v in payload.items():
            if k in self.metadata_context.terms.keys():
                metadata[k] = v
            else:
                data[k] = v

        if (
                self.model_context
                and data_context is not None
                and data_context == self.model_context.iri
        ):
            resolved_ctx = self.model_context.document["@context"]
        elif data_context is not None:
            resolved_ctx = recursive_resolve(
                data_context,
                self.resolve_context,
                already_loaded=[self.store_local_context, self.store_context],
            )
        else:
            resolved_ctx = None
        if resolved_ctx:
            data["@context"] = resolved_ctx
            resource = _from_jsonld_one(data)
            resource.context = data_context
        else:
            resource = Resource.from_json(data)

        if len(metadata) > 0 and sync_metadata:
            metadata.update(kwargs)
            self.sync_metadata(resource, metadata)
        if not hasattr(resource, "id") and kwargs and 'id' in kwargs.keys():
            resource.id = kwargs.get("id")
        return resource


def _error_message(error: Union[HTTPError, Dict]) -> str:
    def format_message(msg):
        return "".join([msg[0].lower(), msg[1:-1], msg[-1] if msg[-1] != "." else ""])

    try:
        error_json = error.response.json() if isinstance(error, HTTPError) else error
        messages = []
        reason = error_json.get("reason", None)
        details = error_json.get("details", None)
        if reason:
            messages.append(format_message(reason))
        if details:
            messages.append(format_message(details))
        messages = messages if reason or details else [str(error)]
        return ". ".join(messages)
    except Exception:
        pass
    try:
        error_text = error.response.text() if isinstance(error, HTTPError) else str(error)
        return format_message(error_text)
    except Exception:
        return format_message(str(error))<|MERGE_RESOLUTION|>--- conflicted
+++ resolved
@@ -253,35 +253,22 @@
         if context_to_resolve not in self.context_cache:
 
             url = "/".join((self.url_resolver, "_", quote_plus(context_to_resolve)))
-<<<<<<< HEAD
-=======
-            response = requests.get(url, headers=self.headers)
-            response.raise_for_status()
-            resource = response.json()
-        except Exception as exc:
-            if not local_only:
-                try:
-                    context = Context(context_to_resolve)
-                except URLError as exc2:
-                    raise ValueError(f"{context_to_resolve} is not resolvable") from exc2
->>>>>>> bcc6b331
 
             try:
                 response = requests.get(url, headers=self.headers)
                 response.raise_for_status()
                 resource = response.json()
-            except Exception as e:
+            except Exception as exc:
                 if not local_only:
                     try:
                         context = Context(context_to_resolve)
-                    except URLError:
-                        raise ValueError(f"{context_to_resolve} is not resolvable")
+                    except URLError as exc2:
+                        raise ValueError(f"{context_to_resolve} is not resolvable") from exc2
 
                     document = context.document["@context"]
                 else:
-                    raise ValueError(f"{context_to_resolve} is not resolvable")
+                    raise ValueError(f"{context_to_resolve} is not resolvable") from exc
             else:
-<<<<<<< HEAD
                 # Make sure context is not deprecated
                 if '_deprecated' in resource and resource['_deprecated']:
                     raise ConfigurationError(
@@ -298,21 +285,6 @@
             self.context_cache[context_to_resolve] = document
 
         return self.context_cache[context_to_resolve]
-=======
-                raise ValueError(f"{context_to_resolve} is not resolvable") from exc
-        else:
-            # Make sure context is not deprecated
-            if '_deprecated' in resource and resource['_deprecated']:
-                raise ConfigurationError(f"Context {context_to_resolve} exists but was deprecated")
-            document = json.loads(json.dumps(resource["@context"]))
-        if isinstance(document, list):
-            if self.store_context in document:
-                document.remove(self.store_context)
-            if self.store_local_context in document:
-                document.remove(self.store_local_context)
-        self.context_cache.update({context_to_resolve: document})
-        return document
->>>>>>> bcc6b331
 
     def batch_request(
             self,
@@ -495,9 +467,9 @@
         return url, params
 
     def sync_metadata(self, resource: Resource, result: Dict) -> None:
-
         metadata = (
-            {"id": resource.id} if hasattr(resource, "id")
+            {"id": resource.id}
+            if hasattr(resource, "id")
             else (
                 {"id": resource.__getattribute__("@id")}
                 if hasattr(resource, "@id")
@@ -508,10 +480,8 @@
         keys.extend(["_index", "_score", "id", "@id"])
         only_meta = {k: v for k, v in result.items() if k in keys}
         metadata.update(_remove_ld_keys(only_meta, self.metadata_context, False))
-
         if not hasattr(resource, "id") and not hasattr(resource, "@id"):
             resource.id = result.get("id", result.get("@id", None))
-
         resource._store_metadata = wrap_dict(metadata)
 
     def synchronize_resource(
