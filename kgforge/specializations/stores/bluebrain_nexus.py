#
# Blue Brain Nexus Forge is free software: you can redistribute it and/or modify
# it under the terms of the GNU Lesser General Public License as published by
# the Free Software Foundation, either version 3 of the License, or
# (at your option) any later version.
#
# Blue Brain Nexus Forge is distributed in the hope that it will be useful,
# but WITHOUT ANY WARRANTY; without even the implied warranty of
# MERCHANTABILITY or FITNESS FOR A PARTICULAR PURPOSE. See the GNU Lesser
# General Public License for more details.
#
# You should have received a copy of the GNU Lesser General Public License
# along with Blue Brain Nexus Forge. If not, see <https://choosealicense.com/licenses/lgpl-3.0/>.

import asyncio
import copy

import json
import mimetypes
import re
from asyncio import Semaphore, Task, AbstractEventLoop

from pathlib import Path
from typing import Any, Dict, List, Optional, Tuple, Union, Type, Callable
from urllib.parse import quote_plus, unquote, urlparse, parse_qs

import nexussdk as nexus
import requests
from aiohttp import ClientSession, MultipartWriter, hdrs, ClientResponseError
from aiohttp.hdrs import CONTENT_DISPOSITION, CONTENT_TYPE

from kgforge.core.commons.constants import DEFAULT_REQUEST_TIMEOUT
from kgforge.core.commons.dictionaries import update_dict
from kgforge.core.commons.es_query_builder import ESQueryBuilder
from kgforge.core.commons.sparql_query_builder import SPARQLQueryBuilder, format_type, \
    CategoryDataType
from kgforge.core.resource import Resource
from kgforge.core.archetypes.store import Store
from kgforge.core.archetypes.mapping import Mapping
from kgforge.core.archetypes.mapper import Mapper
from kgforge.core.archetypes.resolver import Resolver
from kgforge.core.commons.actions import LazyAction
from kgforge.core.commons.context import Context
from kgforge.core.commons.exceptions import (
    DeprecationError,
    DownloadingError,
    QueryingError,
    RegistrationError,
    RetrievalError,
    TaggingError,
    UpdatingError,
    UploadingError,
    SchemaUpdateError
)
from kgforge.core.commons.execution import run, not_supported, catch_http_error
from kgforge.core.commons.files import is_valid_url
from kgforge.core.conversions.json import as_json
from kgforge.core.wrappings.dict import DictWrapper
from kgforge.core.wrappings.paths import Filter, create_filters_from_dict
from kgforge.specializations.mappers.dictionaries import DictionaryMapper
from kgforge.specializations.mappings.dictionaries import DictionaryMapping
from kgforge.specializations.stores.nexus.batch_request_handler import BatchRequestHandler, \
    BatchResult
from kgforge.specializations.stores.nexus.service import Service, _error_message
import kgforge.specializations.stores.nexus.prepare_methods as prepare_methods

REQUEST_TIMEOUT = DEFAULT_REQUEST_TIMEOUT


def catch_http_error_nexus(
        r: requests.Response, e: Type[BaseException],
        error_message_formatter: Callable = _error_message,
        aiohttp_error=False
):
    return catch_http_error(
        r, e, error_message_formatter,
        to_catch=requests.HTTPError if not aiohttp_error else ClientResponseError
    )


class BlueBrainNexus(Store):

    @property
    def context(self) -> Optional[Context]:
        return self.service.context

    @property
    def metadata_context(self) -> Optional[Context]:
        return self.service.metadata_context

    @property
    def mapping(self) -> Type[Mapping]:
        return DictionaryMapping

    @property
    def mapper(self) -> Type[Mapper]:
        return DictionaryMapper

    def register(
            self, data: Union[Resource, List[Resource]], schema_id: str = None
    ) -> None:
        run(
            self._register_one,
            self._register_many,
            data,
            required_synchronized=False,
            execute_actions=True,
            exception=RegistrationError,
            monitored_status="_synchronized",
            schema_id=schema_id,
        )

    def _register_many(self, resources: List[Resource], schema_id: str) -> None:

        fc_name = self._register_many.__name__

        def register_callback(task: Task):
            result = task.result()
            succeeded = not isinstance(result.response, Exception)

            # This if is the one difference with the default callback
            if succeeded:
                result.resource.id = result.response["@id"]
                if not hasattr(result.resource, "context"):
                    context = self.model_context() or self.context
                    result.resource.context = (
                        context.iri
                        if context.is_http_iri()
                        else context.document["@context"]
                    )

            self.service.synchronize_resource(
                result.resource,
                result.response,
                fc_name,
                succeeded,
                succeeded,
            )

        verified = self.service.verify(
            resources,
            function_name=fc_name,
            exception=RegistrationError,
            id_required=False,
            required_synchronized=False,
            execute_actions=True,
        )

        BatchRequestHandler.batch_request_on_resources(
            service=self.service,
            resources=verified,
            callback=register_callback,
            prepare_function=prepare_methods.prepare_create,
            schema_id=schema_id,
        )

    def _register_one(self, resource: Resource, schema_id: str) -> None:

        method, url, resource, exception_, headers, params, payload = prepare_methods.prepare_create(
            service=self.service, resource=resource
        )

        response = requests.request(
            method=method,
            url=url,
            headers=headers,
            data=json.dumps(payload, ensure_ascii=True),
            params=params,
            timeout=REQUEST_TIMEOUT
        )

        catch_http_error_nexus(response, exception_)

        data = payload

        response_json = response.json()
        resource.id = response_json["@id"]
        # If resource had no context, update it with the one provided by the store.
        if not hasattr(resource, "context"):
            resource.context = data["@context"]

        self.service.sync_metadata(resource, response_json)

    def _upload_many(self, paths: List[Path], content_type: str) -> List[Dict]:
        async def _bulk():
            loop = asyncio.get_event_loop()
            semaphore = Semaphore(self.service.max_connection)
            async with ClientSession(headers=self.service.headers_upload) as session:
                tasks = (_create_task(x, loop, semaphore, session) for x in paths)
                return await asyncio.gather(*tasks)

        def _create_task(path, loop, semaphore, session):
            default = "application/octet-stream"
            mime_type = content_type or mimetypes.guess_type(str(path))[0] or default
            # FIXME Nexus seems to not parse the Content-Disposition 'filename*' field  properly.
            # data = FormData()
            # data.add_field("file", path.open("rb"), content_type=mime_type, filename=path.name)
            # FIXME This hack is to prevent sending Content-Disposition with the 'filename*' field.
            data = MultipartWriter("form-data")
            part = data.append(path.open("rb"))
            part.headers[CONTENT_TYPE] = mime_type
            part.headers[
                CONTENT_DISPOSITION
            ] = f'form-data; name="file"; filename="{path.name}"'
            return loop.create_task(_upload(data, semaphore, session))

        async def _upload(data, semaphore, session):
            async with semaphore:
                async with session.post(self.service.url_files, data=data) as response:
                    body = await response.json()
                    if response.status < 400:
                        return body

                    msg = " ".join(
                        re.findall("[A-Z][^A-Z]*", body["@type"])
                    ).lower()
                    raise UploadingError(msg)

        return asyncio.run(_bulk())

    def _upload_one(self, path: Path, content_type: str) -> Dict:
        file = str(path.absolute())
        mime_type = content_type or mimetypes.guess_type(file, True)[0]
        if mime_type is None:
            mime_type = "application/octet-stream"
        try:
            response = nexus.files.create(
                self.organisation, self.project, file, content_type=mime_type
            )
        except requests.HTTPError as e:
            raise UploadingError(_error_message(e)) from e

        return response

    # C[R]UD.

    @staticmethod
    def _local_url_parse(id_value, version_params) -> Tuple[str, Dict]:
        parsed_id = urlparse(id_value)
        fragment = None
        query_params = {}

        # urlparse is not separating fragment and query params when the latter are put after a fragment
        if parsed_id.fragment is not None and "?" in str(parsed_id.fragment):
            fragment_parts = urlparse(parsed_id.fragment)
            query_params = parse_qs(fragment_parts.query)
            fragment = fragment_parts.path
        elif parsed_id.fragment is not None and parsed_id.fragment != "":
            fragment = parsed_id.fragment
        elif parsed_id.query is not None and parsed_id.query != "":
            query_params = parse_qs(parsed_id.query)

        if version_params is not None:
            query_params.update(version_params)

        formatted_fragment = '#' + fragment if fragment is not None else ''
        id_without_query = f"{parsed_id.scheme}://{parsed_id.netloc}{parsed_id.path}{formatted_fragment}"

        return id_without_query, query_params

    async def _retrieve_id(
            self,
            session,
            id_, retrieve_source: bool, cross_bucket: bool, query_params: Dict
    ):
        """
            Retrieves assuming the provided identifier really is the id
        """
        url_base = self.service.url_resolver if cross_bucket else self.service.url_resources

        url_resource = Service.add_schema_and_id_to_endpoint(
            url_base, schema_id=None, resource_id=id_
        )
        # 4 cases depending on the value of retrieve_source and cross_bucket:
        # retrieve_source = False and cross_bucket = True: metadata in payload
        # retrieve_source = False and cross_bucket = False: metadata in payload
        # retrieve_source = True and cross_bucket = False: metadata in payload with annotate = True
        # retrieve_source = True and cross_bucket = True:
        #   Uses the resolvers endpoint. No metadata if retrieving_source.
        #   https://github.com/BlueBrain/nexus/issues/4717 To fetch separately.
        #   Solution: first API call used to retrieve metadata
        #             afterwards, second API call to retrieve data

        # TODO temporary
        # url = f"{url_resource}/source" if retrieve_source else url_resource
        #
        # # if cross_bucket, no support for /source and metadata.
        # # So this will fetch the right metadata. The source data will be fetched later
        # if cross_bucket:
        #     url = url_resource

        url = url_resource

        async with session.request(
                method=hdrs.METH_GET,
                url=url,
                headers=self.service.headers,

        ) as response_not_source_with_metadata:
            # turns the retrieved data into a resource
            not_source_with_metadata = await response_not_source_with_metadata.json()

        catch_http_error_nexus(response_not_source_with_metadata, RetrievalError, aiohttp_error=True)

        try:
            # TODO temporary
            # if not (retrieve_source and cross_bucket):
            #     return self.service.to_resource(not_source_with_metadata)

            if not retrieve_source:
                return self.service.to_resource(not_source_with_metadata)

        except Exception as e:
            raise RetrievalError(e) from e

        # specific case that requires additional fetching of data with source
        _self = not_source_with_metadata.get("_self", None)

        # Retrieves the appropriate data if retrieve_source = True
        if _self:
            return await self._merge_metadata_with_source_data(
                session,
                _self, not_source_with_metadata, query_params
            )

        raise RetrievalError("Cannot find metadata in payload")

    async def _merge_metadata_with_source_data(
            self,
            session,
            _self, data_not_source_with_metadata, query_params
    ):

        async with session.request(
                method=hdrs.METH_GET,
                url=f"{_self}/source",
                headers=self.service.headers,
                params=query_params
        ) as response_source:
            # turns the retrieved data into a resource
            data_source = await response_source.json()

        catch_http_error_nexus(response_source, RetrievalError, aiohttp_error=True)
        resource = self.service.to_resource(data_source)
        # uses the metadata of the first call
        self.service.synchronize_resource(
            resource, data_not_source_with_metadata, self.retrieve.__name__, True, True
        )
        return resource

    async def _retrieve_self(
            self,
            session,
            self_, retrieve_source: bool, query_params: Dict
    ) -> Resource:
        """
            Retrieves assuming the provided identifier is actually the resource's _self field
        """
        # TODO temporary
        # url = f"{self_}/source" if retrieve_source else self_
        url = self_

        async with session.request(
                method=hdrs.METH_GET,
                url=url,
                headers=self.service.headers,
                params=query_params
        ) as response_not_source_with_metadata:
            # turns the retrieved data into a resource
            not_source_with_metadata = await response_not_source_with_metadata.json()

        catch_http_error_nexus(response_not_source_with_metadata, RetrievalError, aiohttp_error=True)

        try:
            if not retrieve_source:
                return self.service.to_resource(not_source_with_metadata)

        except Exception as e:
            raise RetrievalError(e) from e

        return await self._merge_metadata_with_source_data(
            session, self_, not_source_with_metadata, query_params
        )

    def _retrieve_one(
            self,
            id_: str,
            version: Optional[Union[int, str]],
            cross_bucket: bool,
            **params
    ):
        loop = asyncio.get_event_loop()

        async def do():
            async with ClientSession() as session:
                return await self._retrieve(
                    semaphore=asyncio.Semaphore(1),
                    session=session,
                    id_=id_,
                    version=version,
                    cross_bucket=cross_bucket,
                    **params
                )

        return loop.run_until_complete(do())

    def _retrieve_many(
            self,
            ids: List[str],
            versions: List[Optional[Union[int, str]]],
            cross_bucket: bool,
            **params
    ) -> List[Optional[Resource]]:

        def create_tasks(
                semaphore: asyncio.Semaphore,
                session: ClientSession,
                loop: AbstractEventLoop,
                ids_: List[Any],
                service,
                **kwargs
        ) -> List[asyncio.Task]:

            vs = kwargs["versions"]
            tasks = []

            async def do_catch(id_, version):
                try:
                    resource = await self._retrieve(
                        semaphore=semaphore,
                        session=session,
                        service=service,
                        id_=id_,
                        version=version,
                        **kwargs
                    )
                    return BatchResult(resource, None)
                except RetrievalError as e:
                    return BatchResult(Resource(), e)
                    # TODO do we want to return an empty resource so that we may propagate the error?

            for id_, version in zip(ids_, vs):
                batch_result = do_catch(id_, version)
                prepared_request: asyncio.Task = loop.create_task(batch_result)
                prepared_request.add_done_callback(
                    self.service.default_callback(self._retrieve_many.__name__)
                )
                tasks.append(prepared_request)

            return tasks

        batch_results = BatchRequestHandler.batch_request(
            service=self.service,
            task_creator=create_tasks,
            data=ids,
            versions=versions,
            cross_bucket=cross_bucket,
            **params
        )
        return [b.resource for b in batch_results]

    def retrieve(
            self,
            id_: Union[str, List[str]],
            version: Union[Optional[Union[int, str]], List[Optional[Union[int, str]]]],
            cross_bucket: bool = False,
            **params
    ) -> Union[List[Optional[Resource]], Optional[Resource]]:
        """
        Retrieve a resource by its identifier from the configured store and possibly at a given version.

        :param id_: the resource identifier to retrieve
        :param version: a version of the resource to retrieve
        :param cross_bucket: instructs the configured store to whether search beyond the configured bucket (True) or not (False)
        :param params: a dictionary of parameters. Supported parameters are:
              [retrieve_source] whether to retrieve the resource payload as registered in the last update
              (default: True)
        :return: Resource
        """

        ids = [id_] if isinstance(id_, str) else id_

        if len(ids) == 1:

            versions = [version] if isinstance(version, (str, int)) else (version or [None])

            return self._retrieve_one(ids[0], versions[0], cross_bucket, **params)

        versions = [None] * len(ids) if version is None else version

        if len(versions) != len(ids):
            raise Exception("As many versions as ids need to be provided")

        return self._retrieve_many(ids, versions, cross_bucket, **params)

    # TODO service.to_resource probably makes requests of its own and should have a callback in prepare_done
    async def _retrieve(
            self,
            semaphore: asyncio.Semaphore,
            session: ClientSession,
            id_: str, version: Optional[Union[int, str]],
            cross_bucket: bool = False, **params
    ) -> Optional[Resource]:
        """
        Retrieve a resource by its identifier from the configured store and possibly at a given version.

        :param id_: the resource identifier to retrieve
        :param version: a version of the resource to retrieve
        :param cross_bucket: instructs the configured store to whether search beyond the configured bucket (True) or not (False)
        :param params: a dictionary of parameters. Supported parameters are:
              [retrieve_source] whether to retrieve the resource payload as registered in the last update
              (default: True)
        :return: Resource
        """

        if version is not None:
            if isinstance(version, int):
                version_params = {"rev": version}
            elif isinstance(version, str):
                version_params = {"tag": version}
            else:
                raise RetrievalError("incorrect 'version'")
        else:
            version_params = None

        id_without_query, query_params = BlueBrainNexus._local_url_parse(
            id_value=id_, version_params=version_params
        )

        retrieve_source = params.get('retrieve_source', True)

        # if retrieve_source:
        #     query_params.update({"annotate": True})

        async with semaphore:
            try:
                return await self._retrieve_id(
                    session=session,
                    id_=id_without_query, retrieve_source=retrieve_source,
                    cross_bucket=cross_bucket, query_params=query_params
                )
            except RetrievalError as er:

                # without org and proj, vs with
                nexus_path_no_bucket = f"{self.service.endpoint}/resources/"
                nexus_path = nexus_path_no_bucket if cross_bucket else self.service.url_resources

                if not id_without_query.startswith(nexus_path_no_bucket):
                    raise er

                if not id_without_query.startswith(nexus_path):
                    raise RetrievalError(
                        f"Provided resource identifier {id_} is not inside the current bucket, "
                        "use cross_bucket=True to be able to retrieve it"
                    )

                # Try to use the id as it was given
                return await self._retrieve_self(
                    session=session,
                    self_=id_without_query, retrieve_source=retrieve_source,
                    query_params=query_params
                )

    def _retrieve_filename(self, id_: str) -> Tuple[str, str]:
        response = requests.request(
            method=hdrs.METH_GET,
            url=id_,
            headers=self.service.headers,
            timeout=REQUEST_TIMEOUT
        )
        catch_http_error_nexus(response, DownloadingError)
        metadata = response.json()
        return metadata["_filename"], metadata["_mediaType"]

    def _download_many(
            self,
            urls: List[str],
            paths: List[str],
            store_metadata: Optional[DictWrapper],
            cross_bucket: bool,
            content_type: str,
            buckets: List[str]
    ) -> None:
        async def _bulk():
            loop = asyncio.get_event_loop()
            semaphore = Semaphore(self.service.max_connection)
            headers = self.service.headers_download if not content_type else update_dict(
                self.service.headers_download, {"Accept": content_type})
            async with ClientSession(headers=headers) as session:
                tasks = (
                    _create_task(x, y, z, b, loop, semaphore, session)
                    for x, y, z, b in zip(urls, paths, store_metadata, buckets)
                )
                return await asyncio.gather(*tasks)

        def _create_task(url, path, store_metadata, bucket, loop, semaphore, session):
            return loop.create_task(
                _download(url, path, store_metadata, bucket, semaphore, session)
            )

        async def _download(url, path, store_metadata, bucket, semaphore, session):
            async with semaphore:
                params_download = copy.deepcopy(self.service.params.get("download", {}))
                async with session.get(url, params=params_download) as response:
                    catch_http_error_nexus(
                        response, DownloadingError,
                        error_message_formatter=lambda e:
                        f"Downloading url {url} from bucket {bucket} failed: {_error_message(e)}"
                    )
                    with open(path, "wb") as f:
                        data = await response.read()
                        f.write(data)

        return asyncio.run(_bulk())

    def _download_one(
            self,
            url: str,
            path: str,
            store_metadata: Optional[DictWrapper],
            cross_bucket: bool,
            content_type: str,
            bucket: str
    ) -> None:

        params_download = copy.deepcopy(self.service.params.get("download", {}))
        headers = self.service.headers_download if not content_type else update_dict(
            self.service.headers_download, {"Accept": content_type})

        response = requests.request(
            method=hdrs.METH_GET,
            url=url,
            headers=headers,
            params=params_download,
            timeout=REQUEST_TIMEOUT
        )
        catch_http_error_nexus(
            response, DownloadingError,
            error_message_formatter=lambda e: f"Downloading from bucket {bucket} failed: "
                                              f"{_error_message(e)}"
        )

        with open(path, "wb") as f:
            for chunk in response.iter_content(chunk_size=4096):
                f.write(chunk)

    def _prepare_download_one(
            self,
            url: str,
            store_metadata: Optional[DictWrapper],
            cross_bucket: bool
    ) -> Tuple[str, str]:
        if cross_bucket:
            if store_metadata is not None:
                project = store_metadata._project.split("/")[-1]
                org = store_metadata._project.split("/")[-2]
            else:
                raise ValueError(
                    f"Downloading non registered file is not allowed when cross_bucket is set to {cross_bucket}"
                )
        else:
            org = self.service.organisation
            project = self.service.project

        file_id = url.split("/")[-1]
        file_id = unquote(file_id)
        if len(file_id) < 1:
            raise DownloadingError(f"Invalid file url: {url}")
        if file_id.startswith("http"):
            url_base = url
        else:
            # this is a hack since _self and _id have the same uuid
            url_base = "/".join(
                (
                    self.service.make_endpoint(
                        endpoint=self.service.endpoint, endpoint_type="files",
                        organisation=org, project=project
                    ),
                    quote_plus(file_id),
                )
            )
        return url_base, f"{org}/{project}"

    # CR[U]D.

    def update(self, data: Union[Resource, List[Resource]], schema_id: str = None) -> None:
        run(
            self._update_one,
            self._update_many,
            data,
            id_required=True,
            required_synchronized=False,
            execute_actions=True,
            exception=UpdatingError,
            monitored_status="_synchronized",
            schema_id=schema_id,
        )

    def _update_many(self, resources: List[Resource], schema_id: str) -> None:
        fc_name = self._update_many.__name__

        verified = self.service.verify(
            resources,
            function_name=fc_name,
            exception=UpdatingError,
            id_required=True,
            required_synchronized=False,
            execute_actions=True,
        )

        BatchRequestHandler.batch_request_on_resources(
            service=self.service,
            resources=verified,
            callback=self.service.default_callback(fc_name),
            prepare_function=prepare_methods.prepare_update,
            schema_id=schema_id
        )

    def _update_one(self, resource: Resource, schema_id: str) -> None:

        method, url, resource, exception_, headers, params, payload = prepare_methods.prepare_update(
            service=self.service,
            resource=resource
        )

        response = requests.request(
            method=method,
            url=url,
            headers=headers,
            data=json.dumps(payload, ensure_ascii=True),
            params=params,
            timeout=REQUEST_TIMEOUT
        )

        catch_http_error_nexus(response, exception_)
        self.service.sync_metadata(resource, response.json())

    def delete_schema(self, resource: Union[Resource, List[Resource]]):
        return self.update_schema(resource, schema_id=Service.UNCONSTRAINED_SCHEMA)

    def _update_schema_one(self, resource: Resource, schema_id: str):

        method, url, resource, exception_, headers, params, payload = prepare_methods.prepare_update_schema(
            service=self.service, resource=resource, schema_id=schema_id
        )
        response = requests.request(
            method=method,
            url=url,
            headers=headers,
            data=json.dumps(payload, ensure_ascii=True),
            params=params,
            timeout=REQUEST_TIMEOUT
        )

        catch_http_error_nexus(response, exception_)
        self.service.sync_metadata(resource, response.json())

    def _update_schema_many(self, resources: List[Resource], schema_id: str):

        fc_name = self._update_schema_many.__name__

        verified = self.service.verify(
            resources,
            function_name=fc_name,
            exception=SchemaUpdateError,
            id_required=True,
            required_synchronized=True,
            execute_actions=False
        )

        BatchRequestHandler.batch_request_on_resources(
            service=self.service,
            resources=verified,
            prepare_function=prepare_methods.prepare_update_schema,
            callback=self.service.default_callback(fc_name),
            schema_id=schema_id,
        )

    def update_schema(self, data: Union[Resource, List[Resource]], schema_id: str):

        if schema_id is None:
            raise Exception("Missing schema id value")

        run(
            self._update_schema_one,
            self._update_schema_many,
            data,
            id_required=True,
            required_synchronized=True,
            exception=SchemaUpdateError,
            schema_id=schema_id,
        )

    def tag(self, data: Union[Resource, List[Resource]], value: str) -> None:
        run(
            self._tag_one,
            self._tag_many,
            data,
            id_required=True,
            required_synchronized=True,
            exception=TaggingError,
            value=value,
        )

    def _tag_many(self, resources: List[Resource], value: str) -> None:
        fc_name = self._tag_many.__name__

        verified = self.service.verify(
            resources,
            function_name=fc_name,
            exception=TaggingError,
            id_required=True,
            required_synchronized=True,
            execute_actions=False,
        )
        BatchRequestHandler.batch_request_on_resources(
            service=self.service,
            resources=verified,
            prepare_function=prepare_methods.prepare_tag,
            callback=self.service.default_callback(fc_name),
            tag=value
        )

    def _tag_one(self, resource: Resource, value: str) -> None:

        method, url, resource, exception_, headers, params, payload = prepare_methods.prepare_tag(
            service=self.service, resource=resource, tag=value
        )

        response = requests.request(
            method=method,
            url=url,
            headers=headers,
            data=json.dumps(payload, ensure_ascii=True),
            params=params,
            timeout=REQUEST_TIMEOUT
        )

        catch_http_error_nexus(response, exception_)
        self.service.sync_metadata(resource, response.json())

    # CRU[D].

    def deprecate(self, data: Union[Resource, List[Resource]]) -> None:
        run(
            self._deprecate_one,
            self._deprecate_many,
            data,
            id_required=True,
            required_synchronized=True,
            exception=DeprecationError,
            monitored_status="_synchronized",
        )

    def _deprecate_many(self, resources: List[Resource]) -> None:
        fc_name = self._deprecate_many.__name__

        verified = self.service.verify(
            resources,
            function_name=fc_name,
            exception=DeprecationError,
            id_required=True,
            required_synchronized=True,
            execute_actions=False,
        )

        BatchRequestHandler.batch_request_on_resources(
            service=self.service,
            resources=verified,
            prepare_function=prepare_methods.prepare_deprecate,
            callback=self.service.default_callback(fc_name)
        )

    def _deprecate_one(self, resource: Resource) -> None:

        method, url, resource, exception_, headers, params, payload = prepare_methods.prepare_deprecate(
            service=self.service, resource=resource
        )

        response = requests.request(
            method=method,
            url=url,
            headers=headers,
            data=json.dumps(payload, ensure_ascii=True),
            params=params,
            timeout=REQUEST_TIMEOUT
        )

        catch_http_error_nexus(response, exception_)
        self.service.sync_metadata(resource, response.json())

        # Querying.

    def search(
            self, *filters: Union[Dict, Filter], resolvers: Optional[List[Resolver]],
            **params
    ) -> List[Resource]:

        if "filters" in params:
            raise ValueError(
                "A 'filters' key was provided as params. Filters should be provided as iterable."
            )

        if self.model_context() is None:
            raise ValueError("context model missing")

        debug = params.get("debug", False)
        limit = params.get("limit", 100)
        offset = params.get("offset", None)
        deprecated = params.get("deprecated", False)
        cross_bucket = params.get("cross_bucket", False)
        bucket = params.get("bucket", None)
        search_in_graph = params.get("search_in_graph", True)
        distinct = params.get("distinct", False)
        includes = params.get("includes", None)
        excludes = params.get("excludes", None)
        search_endpoint = params.get(
            "search_endpoint", Service.SPARQL_ENDPOINT_TYPE  # default search endpoint is sparql
        )
        valid_endpoints = [
            Service.SPARQL_ENDPOINT_TYPE, Service.ELASTIC_ENDPOINT_TYPE,
        ]

        if search_endpoint not in valid_endpoints:
            raise ValueError(
                f"The provided search_endpoint value '{search_endpoint}' is not supported. "
                f"Supported search_endpoint values are: {valid_endpoints}"
            )

        if bucket and not cross_bucket:
            raise not_supported(("bucket", True))

        if filters:
            if isinstance(filters, (list, tuple)) and len(filters) > 0:
                if filters[0] is None:
                    raise ValueError("Filters cannot be None")
                elif isinstance(filters[0], dict):
                    filters = create_filters_from_dict(filters[0])
            else:
                filters = list(filters)

        if search_endpoint == Service.SPARQL_ENDPOINT_TYPE:
            if includes or excludes:
                raise ValueError(
                    "Field inclusion and exclusion are not supported when using SPARQL"
                )
            if bucket:
                project_filter = f"Filter (?_project = <{'/'.join([self.endpoint, 'projects', bucket])}>)"
            elif not cross_bucket:
                project_filter = f"Filter (?_project = <{'/'.join([self.endpoint, 'projects', self.organisation, self.project])}>)"
            else:
                project_filter = ""

            query_statements, query_filters = SPARQLQueryBuilder.build(
                schema=None, resolvers=resolvers, context=self.model_context(), filters=filters
            )
            retrieve_source = params.get("retrieve_source", True)
            store_metadata_statements = []
            if retrieve_source:
                _vars = ["?id"]
                for i, k in enumerate(self.service.store_metadata_keys):
                    _vars.append(f"?{k}")
                    store_metadata_statements.insert(
                        i + 2, f"<{self.metadata_context.terms[k].id}> ?{k}")
                deprecated_filter = f"Filter (?_deprecated = {format_type[CategoryDataType.BOOLEAN](deprecated)})"
                query_filters.append(deprecated_filter)
            else:
                _vars = ["?id", "?_project", "?_rev"]
                store_metadata_statements.append(f"<{self.service.revision_property}> ?_rev")
                store_metadata_statements.append(f"<{self.service.project_property}> ?_project")
                query_statements.append(
                    f"<{self.service.deprecated_property}> {format_type[CategoryDataType.BOOLEAN](deprecated)}",
                )
            query_statements.extend(store_metadata_statements)
            statements = ";\n ".join(query_statements)
            _filters = "\n".join(
                (".\n ".join(query_filters), project_filter)
            )
            query = _create_select_query(
                _vars, f"?id {statements} . \n {_filters}", distinct,
                search_in_graph
            )
            # support @id and @type
            resources = self.sparql(
                query, debug=debug, limit=limit, offset=offset, view=params.get("view", None)
            )
            results = BatchRequestHandler.batch_request_on_resources(
                service=self.service,
                resources=resources,
                prepare_function=prepare_methods.prepare_fetch,
                callback=None,
                retrieve_source=retrieve_source
            )
            resources = []
            for result in results:
                resource = result.resource
                if retrieve_source:
                    store_metadata_response = as_json(
                        result.resource, expanded=False,
                        store_metadata=False,
                        model_context=None,
                        metadata_context=None,
                        context_resolver=None
                    )  # store_metadata is obtained from SPARQL (resource) and
                    # not from server (response) because of retrieve_source==True
                else:
                    store_metadata_response = result.response  # dict
                try:
                    resource = self.service.to_resource(result.response)
                except Exception as e:
                    self.service.synchronize_resource(
                        resource, store_metadata_response, self.search.__name__, False, False
                    )
                    raise ValueError(e) from e
                finally:
                    self.service.synchronize_resource(
                        resource, store_metadata_response, self.search.__name__, True, True
                    )
                resources.append(resource)
            return resources
        else:
            if isinstance(self.service.elastic_endpoint["view"], LazyAction):
                self.service.elastic_endpoint["view"] = \
                    self.service.elastic_endpoint["view"].execute()

            elastic_mapping = self.service.elastic_endpoint["view"].get("mapping", None)

            default_str_keyword_field = self.service.elastic_endpoint[
                "default_str_keyword_field"
            ]
            deprecated_property_context_term = self.service.metadata_context.find_term(
                self.service.deprecated_property
            )
            project_property_context_term = self.service.metadata_context.find_term(
                self.service.project_property
            )
            filters.append(
                Filter(
                    operator="__eq__",
                    path=[
                        deprecated_property_context_term.name
                        if deprecated_property_context_term is not None
                        else "_deprecated"
                    ],
                    value=deprecated,
                )

            )
            _project = None
            if bucket:
                _project = '/'.join([self.endpoint, 'projects', bucket])

            elif not cross_bucket:
                _project = '/'.join([self.endpoint, 'projects', self.organisation, self.project])

            if _project:
                filters.append(
                    Filter(
                        operator="__eq__",
                        path=[
                            project_property_context_term.name
                            if project_property_context_term is not None
                            else "_project"
                        ],
                        value=_project
                    )
                )

            query = ESQueryBuilder.build(
                elastic_mapping,
                resolvers,
                self.model_context(),
                filters,
                default_str_keyword_field=default_str_keyword_field,
                includes=includes,
                excludes=excludes,
            )

            return self.elastic(
                json.dumps(query), debug=debug, limit=limit, offset=offset,
                view=params.get("view", None)
            )

    @staticmethod  # for testing
    def reformat_contexts(model_context: Context, metadata_context: Optional[Context]):
        ctx = {}

        if metadata_context and metadata_context.document:
            ctx.update(BlueBrainNexus._context_to_dict(metadata_context))

        ctx.update(BlueBrainNexus._context_to_dict(model_context))

        prefixes = model_context.prefixes

        return ctx, prefixes, model_context.vocab

    def get_context_prefix_vocab(self) -> Tuple[Optional[Dict], Optional[Dict], Optional[str]]:
        return BlueBrainNexus.reformat_contexts(self.model_context(), self.service.metadata_context)

    def _sparql(self, query: str, view: str) -> List[Resource]:

        endpoint = self.service.sparql_endpoint["endpoint"] \
            if view is None \
            else self.service.make_query_endpoint_self(view, endpoint_type="sparql")

        response = requests.request(
            method=hdrs.METH_POST,
            url=endpoint,
            data=query,
            headers=self.service.headers_sparql,
            timeout=REQUEST_TIMEOUT
        )
        catch_http_error_nexus(response, QueryingError)

        data = response.json()

        context = self.model_context() or self.context
        return SPARQLQueryBuilder.build_resource_from_response(query, data, context)

    def _elastic(
            self, query: Dict, view: Optional[str], as_resource: bool, build_resource_from: str
    ) -> Optional[Union[List[Resource], Resource, List[Dict], Dict]]:

        endpoint = self.service.elastic_endpoint["endpoint"] \
            if view is None \
            else self.service.make_query_endpoint_self(view, endpoint_type="elastic")

<<<<<<< HEAD
        response = requests.request(
            method=hdrs.METH_POST,
            url=endpoint,
            data=query,
=======
        response = requests.post(
            endpoint,
            data=json.dumps(query),
>>>>>>> 413856ab
            headers=self.service.headers_elastic,
            timeout=REQUEST_TIMEOUT
        )
        catch_http_error_nexus(response, QueryingError)

        results = response.json()
        results = results["hits"]["hits"]

        if not as_resource:
            return results

        supported_build_arg = {"source": "_source"}

        if build_resource_from not in supported_build_arg.keys():
            raise Exception(
                f"Building resources is only supported from the following options:"
                f" {supported_build_arg.keys()}"
            )

        key_to_build_from = supported_build_arg[build_resource_from]

        return [
            self.service.to_resource(
                hit[key_to_build_from],
                True,
                **{
                    "id": hit.get("_id", None),
                    "_index": hit.get("_index", None),
                    "_score": hit.get("_score", None),
                },
            )
            for hit in results
        ]
    # Utils.

    def _initialize_service(
            self,
            endpoint: Optional[str],
            bucket: Optional[str],
            token: Optional[str],
            searchendpoints: Optional[Dict] = None,
            **store_config,
    ) -> Any:
        try:
            self.organisation, self.project = self.bucket.split("/")
            max_connection = store_config.pop("max_connection", 50)
            if max_connection <= 0:
                raise ValueError(
                    f"max_connection value should be great than 0 but {max_connection} is provided"
                )
            store_context_config = store_config.pop("vocabulary", {})
            nexus_metadata_context = store_context_config.get(
                "metadata",
                {
                    "iri": Service.NEXUS_CONTEXT_FALLBACK,
                    "local_iri": Service.NEXUS_CONTEXT_FALLBACK,
                },
            )
            nexus_context_iri = nexus_metadata_context.get("iri")
            nexus_context_local_iri = nexus_metadata_context.get("local_iri")
            namespace = store_context_config.get(
                "namespace", Service.NEXUS_NAMESPACE_FALLBACK
            )
            project_property = store_context_config.get(
                "project_property", Service.PROJECT_PROPERTY_FALLBACK
            )
            deprecated_property = store_context_config.get(
                "deprecated_property", Service.DEPRECATED_PROPERTY_FALLBACK
            )
            content_type = store_config.pop("Content-Type", "application/ld+json")
            accept = store_config.pop("Accept", "application/ld+json")
            files_upload_config = store_config.pop(
                "files_upload", {"Accept": "application/ld+json"}
            )
            files_download_config = store_config.pop(
                "files_download", {"Accept": "*/*"}
            )
            params = store_config.pop("params", {})
        except Exception as ve:
            raise ValueError(f"Store configuration error: {ve}") from ve

        return Service(
            endpoint=endpoint,
            org=self.organisation,
            prj=self.project,
            token=token,
            model_context=self.model_context(),
            max_connection=max_connection,
            searchendpoints=searchendpoints,
            store_context=nexus_context_iri,
            store_local_context=nexus_context_local_iri,
            namespace=namespace,
            project_property=project_property,
            deprecated_property=deprecated_property,
            content_type=content_type,
            accept=accept,
            files_upload_config=files_upload_config,
            files_download_config=files_download_config,
            **params,
        )

    def rewrite_uri(self, uri: str, context: Context, **kwargs) -> str:
        is_file = kwargs.get("is_file", True)
        encoding = kwargs.get("encoding", None)

        # try decoding the url first
        raw_url = unquote(uri)
        if is_file:  # for files
            url_base = '/'.join([self.endpoint, 'files', self.bucket])
        else:  # for resources
            url_base = '/'.join([self.endpoint, 'resources', self.bucket])
        matches = re.match(r"[\w\.:%/-]+/(\w+):(\w+)/[\w\.-/:%]+", raw_url)
        if matches:
            groups = matches.groups()
            old_schema = f"{groups[0]}:{groups[1]}"
            resolved = context.expand(groups[0])
            if raw_url.startswith(url_base):
                extended_schema = resolved + groups[1]
                url = raw_url.replace(old_schema, quote_plus(extended_schema))
                schema_and_id = url.split(url_base + "/")[1]
                id_ = schema_and_id.split(quote_plus(extended_schema) + "/")[-1]
                if not is_valid_url(id_):
                    resolved_id = context.resolve_iri(id_)
                else:
                    resolved_id = id_
                return url.replace(id_, quote_plus(resolved_id))

            extended_schema = ''.join([resolved, groups[1]])
            url = raw_url.replace(old_schema, extended_schema)
        else:
            url = raw_url
        if url.startswith(url_base):
            schema_and_id = url.split(url_base)[1]
            if "/_/" in schema_and_id:  # has _ schema
                id_ = schema_and_id.split("/_/")[-1]
            else:
                id_ = schema_and_id.split("/")[-1]
            if not is_valid_url(id_):
                resolved_id = context.resolve_iri(id_)
            else:
                resolved_id = id_
            if resolved_id in schema_and_id:
                return uri  # expanded already given

            return url.replace(id_, quote_plus(resolved_id))
        if not is_file and "/_/" not in url:  # adding _ for empty schema
            uri = "/".join((url_base, "_", quote_plus(url, encoding=encoding)))
        else:
            uri = "/".join((url_base, quote_plus(url, encoding=encoding)))
        return uri

    def _freeze_many(self, resources: List[Resource]) -> None:
        raise not_supported()


def _create_select_query(vars_, statements, distinct, search_in_graph):
    where_clauses = (
        f"{{ Graph ?g {{{statements}}}}}" if search_in_graph else f"{{{statements}}}"
    )
    join_vars_ = ' '.join(vars_)
    select_vars = f"DISTINCT {join_vars_}" if distinct else f"{join_vars_}"
    return f"SELECT {select_vars} WHERE {where_clauses}"<|MERGE_RESOLUTION|>--- conflicted
+++ resolved
@@ -1125,16 +1125,10 @@
             if view is None \
             else self.service.make_query_endpoint_self(view, endpoint_type="elastic")
 
-<<<<<<< HEAD
         response = requests.request(
             method=hdrs.METH_POST,
             url=endpoint,
-            data=query,
-=======
-        response = requests.post(
-            endpoint,
             data=json.dumps(query),
->>>>>>> 413856ab
             headers=self.service.headers_elastic,
             timeout=REQUEST_TIMEOUT
         )
