#
# Blue Brain Nexus Forge is free software: you can redistribute it and/or modify
# it under the terms of the GNU Lesser General Public License as published by
# the Free Software Foundation, either version 3 of the License, or
# (at your option) any later version.
#
# Blue Brain Nexus Forge is distributed in the hope that it will be useful,
# but WITHOUT ANY WARRANTY; without even the implied warranty of
# MERCHANTABILITY or FITNESS FOR A PARTICULAR PURPOSE. See the GNU Lesser
# General Public License for more details.
#
# You should have received a copy of the GNU Lesser General Public License
# along with Blue Brain Nexus Forge. If not, see <https://choosealicense.com/licenses/lgpl-3.0/>.

import asyncio
import copy

import json
import mimetypes
import re
from asyncio import Semaphore, Task

from pathlib import Path
from typing import Any, Dict, List, Optional, Tuple, Union, Type
from urllib.parse import quote_plus, unquote, urlparse, parse_qs

import nexussdk as nexus
import requests
from aiohttp import ClientSession, MultipartWriter, hdrs
from aiohttp.hdrs import CONTENT_DISPOSITION, CONTENT_TYPE

from kgforge.core.commons.constants import DEFAULT_REQUEST_TIMEOUT
from kgforge.core.commons.dictionaries import update_dict
from kgforge.core.commons.es_query_builder import ESQueryBuilder
from kgforge.core.commons.sparql_query_builder import SPARQLQueryBuilder, format_type, \
    CategoryDataType
from kgforge.core.resource import Resource
from kgforge.core.archetypes.store import Store
from kgforge.core.archetypes.mapping import Mapping
from kgforge.core.archetypes.mapper import Mapper
from kgforge.core.archetypes.resolver import Resolver
from kgforge.core.commons.actions import LazyAction
from kgforge.core.commons.context import Context
from kgforge.core.commons.exceptions import (
    DeprecationError,
    DownloadingError,
    QueryingError,
    RegistrationError,
    RetrievalError,
    TaggingError,
    UpdatingError,
    UploadingError,
<<<<<<< HEAD
    SchemaUpdateError
=======
    SchemaUpdateError,
>>>>>>> 7e77eaa8
)
from kgforge.core.commons.execution import run, not_supported, catch_http_error
from kgforge.core.commons.files import is_valid_url
from kgforge.core.conversions.json import as_json
from kgforge.core.wrappings.dict import DictWrapper
from kgforge.core.wrappings.paths import Filter, create_filters_from_dict
from kgforge.specializations.mappers.dictionaries import DictionaryMapper
from kgforge.specializations.mappings.dictionaries import DictionaryMapping
from kgforge.specializations.stores.nexus.batch_request_handler import BatchRequestHandler
from kgforge.specializations.stores.nexus.service import Service, _error_message
import kgforge.specializations.stores.nexus.prepare_methods as prepare_methods

REQUEST_TIMEOUT = DEFAULT_REQUEST_TIMEOUT


def catch_http_error_nexus(
        r: requests.Response, e: Type[BaseException], error_message_formatter=_error_message
):
    return catch_http_error(r, e, error_message_formatter)


class BlueBrainNexus(Store):

    @property
    def context(self) -> Optional[Context]:
        return self.service.context

    @property
    def metadata_context(self) -> Optional[Context]:
        return self.service.metadata_context

    @property
    def mapping(self) -> Type[Mapping]:
        return DictionaryMapping

    @property
    def mapper(self) -> Type[Mapper]:
        return DictionaryMapper

    def register(
            self, data: Union[Resource, List[Resource]], schema_id: str = None
    ) -> None:
        run(
            self._register_one,
            self._register_many,
            data,
            required_synchronized=False,
            execute_actions=True,
            exception=RegistrationError,
            monitored_status="_synchronized",
            schema_id=schema_id,
        )

    def _register_many(self, resources: List[Resource], schema_id: str) -> None:

        def register_callback(task: Task):
            result = task.result()
            succeeded = not isinstance(result.response, Exception)

            if succeeded:
                result.resource.id = result.response["@id"]
                if not hasattr(result.resource, "context"):
                    context = self.model_context() or self.context
                    result.resource.context = (
                        context.iri
                        if context.is_http_iri()
                        else context.document["@context"]
                    )

            self.service.synchronize_resource(
                result.resource,
                result.response,
                self._register_many.__name__,
                succeeded,
                succeeded,
            )

        verified = self.service.verify(
            resources,
            function_name=self._register_many.__name__,
            exception=RegistrationError,
            id_required=False,
            required_synchronized=False,
            execute_actions=True,
        )
<<<<<<< HEAD

        BatchRequestHandler.batch_request(
            service=self.service,
            resources=verified,
            callback=register_callback,
            prepare_function=prepare_methods.prepare_create,
=======
        params_register = copy.deepcopy(self.service.params.get("register", {}))

        self.service.batch_request(
            resources=verified,
            action=BatchAction.CREATE,
            callback=register_callback,
            error_type=RegistrationError,
>>>>>>> 7e77eaa8
            schema_id=schema_id,
        )

    def _register_one(self, resource: Resource, schema_id: str) -> None:
<<<<<<< HEAD

        method, url, resource, exception_, headers, params, payload = prepare_methods.prepare_create(
            service=self.service, resource=resource, params={}
        )

        response = requests.request(
            method=method,
            url=url,
            headers=headers,
            data=json.dumps(payload, ensure_ascii=True),
            params=params,
            timeout=REQUEST_TIMEOUT
        )

        catch_http_error_nexus(response, exception_)

        data = payload
=======
        context = self.model_context() or self.context
        data = as_jsonld(
            resource,
            "compacted",
            False,
            model_context=context,
            metadata_context=None,
            context_resolver=self.service.resolve_context
        )

        params_register = copy.deepcopy(self.service.params.get("register", None))
        identifier = resource.get_identifier()

        if identifier:

            url = Service.add_schema_and_id_to_endpoint(
                self.service.url_resources, schema_id=schema_id, resource_id=identifier
            )

            response = requests.put(
                url,
                headers=self.service.headers,
                data=json.dumps(data, ensure_ascii=True),
                params=params_register,
                timeout=REQUEST_TIMEOUT
            )
        else:

            url = Service.add_schema_and_id_to_endpoint(
                self.service.url_resources, schema_id=schema_id, resource_id=None
            )

            response = requests.post(
                url,
                headers=self.service.headers,
                data=json.dumps(data, ensure_ascii=True),
                params=params_register,
                timeout=REQUEST_TIMEOUT
            )
        catch_http_error_nexus(response, RegistrationError)
>>>>>>> 7e77eaa8

        response_json = response.json()
        resource.id = response_json["@id"]
        # If resource had no context, update it with the one provided by the store.
        if not hasattr(resource, "context"):
            resource.context = data["@context"]

        self.service.sync_metadata(resource, response_json)

    def _upload_many(self, paths: List[Path], content_type: str) -> List[Dict]:
        async def _bulk():
            loop = asyncio.get_event_loop()
            semaphore = Semaphore(self.service.max_connection)
            async with ClientSession(headers=self.service.headers_upload) as session:
                tasks = (_create_task(x, loop, semaphore, session) for x in paths)
                return await asyncio.gather(*tasks)

        def _create_task(path, loop, semaphore, session):
            default = "application/octet-stream"
            mime_type = content_type or mimetypes.guess_type(str(path))[0] or default
            # FIXME Nexus seems to not parse the Content-Disposition 'filename*' field  properly.
            # data = FormData()
            # data.add_field("file", path.open("rb"), content_type=mime_type, filename=path.name)
            # FIXME This hack is to prevent sending Content-Disposition with the 'filename*' field.
            data = MultipartWriter("form-data")
            part = data.append(path.open("rb"))
            part.headers[CONTENT_TYPE] = mime_type
            part.headers[
                CONTENT_DISPOSITION
            ] = f'form-data; name="file"; filename="{path.name}"'
            return loop.create_task(_upload(data, semaphore, session))

        async def _upload(data, semaphore, session):
            async with semaphore:
                async with session.post(self.service.url_files, data=data) as response:
                    body = await response.json()
                    if response.status < 400:
                        return body

                    msg = " ".join(
                        re.findall("[A-Z][^A-Z]*", body["@type"])
                    ).lower()
                    raise UploadingError(msg)

        return asyncio.run(_bulk())

    def _upload_one(self, path: Path, content_type: str) -> Dict:
        file = str(path.absolute())
        mime_type = content_type or mimetypes.guess_type(file, True)[0]
        if mime_type is None:
            mime_type = "application/octet-stream"
        try:
            response = nexus.files.create(
                self.organisation, self.project, file, content_type=mime_type
            )
        except requests.HTTPError as e:
            raise UploadingError(_error_message(e)) from e

        return response

    # C[R]UD.

    @staticmethod
    def _local_url_parse(id_value, version_params) -> Tuple[str, Dict]:
        parsed_id = urlparse(id_value)
        fragment = None
        query_params = {}

        # urlparse is not separating fragment and query params when the latter are put after a fragment
        if parsed_id.fragment is not None and "?" in str(parsed_id.fragment):
            fragment_parts = urlparse(parsed_id.fragment)
            query_params = parse_qs(fragment_parts.query)
            fragment = fragment_parts.path
        elif parsed_id.fragment is not None and parsed_id.fragment != "":
            fragment = parsed_id.fragment
        elif parsed_id.query is not None and parsed_id.query != "":
            query_params = parse_qs(parsed_id.query)

        if version_params is not None:
            query_params.update(version_params)

        formatted_fragment = '#' + fragment if fragment is not None else ''
        id_without_query = f"{parsed_id.scheme}://{parsed_id.netloc}{parsed_id.path}{formatted_fragment}"

        return id_without_query, query_params

    def _retrieve_id(
            self,  id_, retrieve_source: bool, cross_bucket: bool, query_params: Dict
    ):
<<<<<<< HEAD

=======
        """
            Retrieves assuming the provided identifier really is the id
        """
>>>>>>> 7e77eaa8
        url_base = self.service.url_resolver if cross_bucket else self.service.url_resources

        url_resource = Service.add_schema_and_id_to_endpoint(
            url_base, schema_id=None, resource_id=id_
        )
<<<<<<< HEAD
        # and not cross_bucket: if cross_bucket, no support for /source and metadata.
        # So this will fetch the right metadata. The source data will be fetched later
        url = f"{url_resource}/source" if retrieve_source and not cross_bucket else url_resource

        response = requests.request(
            method=hdrs.METH_GET,
            url=url,
            params=query_params,
            headers=self.service.headers,
            timeout=REQUEST_TIMEOUT
=======
        # 4 cases depending on the value of retrieve_source and cross_bucket:
        # retrieve_source = False and cross_bucket = True: metadata in payload
        # retrieve_source = False and cross_bucket = False: metadata in payload
        # retrieve_source = True and cross_bucket = False: metadata in payload with annotate = True
        # retrieve_source = True and cross_bucket = True:
        #   Uses the resolvers endpoint. No metadata if retrieving_source.
        #   https://github.com/BlueBrain/nexus/issues/4717 To fetch separately.
        #   Solution: first API call used to retrieve metadata
        #             afterwards, second API call to retrieve data

        url = f"{url_resource}/source" if retrieve_source else url_resource

        # if cross_bucket, no support for /source and metadata.
        # So this will fetch the right metadata. The source data will be fetched later
        if cross_bucket:
            url = url_resource

        response = requests.get(
            url, params=query_params, headers=self.service.headers, timeout=REQUEST_TIMEOUT
>>>>>>> 7e77eaa8
        )
        catch_http_error_nexus(response, RetrievalError)

        try:
            data = response.json()
            resource = self.service.to_resource(data)
        except Exception as e:
            raise RetrievalError(e) from e

<<<<<<< HEAD
        # retrieve_source = False = metadata in payload
        # retrieve_source = True and cross_bucket = False: metadata in payload with annotate = True
        #       Used to be a call without /source, and then synchronize_resource
        # retrieve_source = True, and cross_bucket = True: no metadata. To fetch separately.
        #       Used to be a call to the _self/source and then service.to_resource

        # specific case that requires additional fetching of data without source
        if not (retrieve_source and cross_bucket):
            return resource

        _self = data.get("_self", None)

=======
        if not (retrieve_source and cross_bucket):
            return resource

        # specific case that requires additional fetching of data without source
        _self = data.get("_self", None)

        # Retrieves the appropriate data if retrieve_source = True and cross_bucket = True
>>>>>>> 7e77eaa8
        if _self:
            response_source = requests.get(
                url=f"{_self}/source",
                params=query_params, headers=self.service.headers, timeout=REQUEST_TIMEOUT
            )
            catch_http_error_nexus(response_source, RetrievalError)
<<<<<<< HEAD
            resource = self.service.to_resource(response_source.json())
=======
            # turns the retrieved data into a resource
            resource = self.service.to_resource(response_source.json())
            # uses the metadata of the first call
>>>>>>> 7e77eaa8
            self.service.synchronize_resource(
                resource, data, self.retrieve.__name__, True, True
            )
            return resource

        raise RetrievalError("Cannot find metadata in payload")

    def _retrieve_self(
            self, self_, retrieve_source: bool, query_params: Dict
    ) -> Resource:
<<<<<<< HEAD
        url = f"{self_}/source" if retrieve_source else self_

        response = requests.request(
            method=hdrs.METH_GET,
            url=url,
            params=query_params,
            headers=self.service.headers,
            timeout=REQUEST_TIMEOUT
=======
        """
            Retrieves assuming the provided identifier is actually the resource's _self field
        """
        url = f"{self_}/source" if retrieve_source else self_

        response = requests.get(
            url, params=query_params, headers=self.service.headers, timeout=REQUEST_TIMEOUT
>>>>>>> 7e77eaa8
        )
        catch_http_error_nexus(response, RetrievalError)

        try:
            data = response.json()
            return self.service.to_resource(data)
        except Exception as e:
            raise RetrievalError(e) from e

    def retrieve(
            self, id_: str, version: Optional[Union[int, str]], cross_bucket: bool = False, **params
    ) -> Optional[Resource]:
        """
        Retrieve a resource by its identifier from the configured store and possibly at a given version.

        :param id_: the resource identifier to retrieve
        :param version: a version of the resource to retrieve
        :param cross_bucket: instructs the configured store to whether search beyond the configured bucket (True) or not (False)
        :param params: a dictionary of parameters. Supported parameters are:
              [retrieve_source] whether to retrieve the resource payload as registered in the last update
              (default: True)
        :return: Resource
        """

        if version is not None:
            if isinstance(version, int):
                version_params = {"rev": version}
            elif isinstance(version, str):
                version_params = {"tag": version}
            else:
                raise RetrievalError("incorrect 'version'")
        else:
            version_params = None

        id_without_query, query_params = BlueBrainNexus._local_url_parse(
            id_value=id_, version_params=version_params
        )

        retrieve_source = params.get('retrieve_source', True)

        if retrieve_source:
            query_params.update({"annotate": True})

        try:
            return self._retrieve_id(
                id_=id_without_query, retrieve_source=retrieve_source,
                cross_bucket=cross_bucket, query_params=query_params
            )
        except RetrievalError as er:

            # without org and proj, vs with
            nexus_path_no_bucket = f"{self.service.endpoint}/resources/"
            nexus_path = nexus_path_no_bucket if cross_bucket else self.service.url_resources

            if not id_without_query.startswith(nexus_path_no_bucket):
                raise er

            if not id_without_query.startswith(nexus_path):
                raise RetrievalError(
                    f"Provided resource identifier {id_} is not inside the current bucket, "
                    "use cross_bucket=True to be able to retrieve it"
                )

            # Try to use the id as it was given
            return self._retrieve_self(
                self_=id_without_query, retrieve_source=retrieve_source, query_params=query_params
            )

    def _retrieve_filename(self, id_: str) -> Tuple[str, str]:
        response = requests.request(
            method=hdrs.METH_GET,
            url=id_,
            headers=self.service.headers,
            timeout=REQUEST_TIMEOUT
        )
        catch_http_error_nexus(response, DownloadingError)
        metadata = response.json()
        return metadata["_filename"], metadata["_mediaType"]

    def _download_many(
            self,
            urls: List[str],
            paths: List[str],
            store_metadata: Optional[DictWrapper],
            cross_bucket: bool,
            content_type: str,
            buckets: List[str]
    ) -> None:
        async def _bulk():
            loop = asyncio.get_event_loop()
            semaphore = Semaphore(self.service.max_connection)
            headers = self.service.headers_download if not content_type else update_dict(
                self.service.headers_download, {"Accept": content_type})
            async with ClientSession(headers=headers) as session:
                tasks = (
                    _create_task(x, y, z, b, loop, semaphore, session)
                    for x, y, z, b in zip(urls, paths, store_metadata, buckets)
                )
                return await asyncio.gather(*tasks)

        def _create_task(url, path, store_metadata, bucket, loop, semaphore, session):
            return loop.create_task(
                _download(url, path, store_metadata, bucket, semaphore, session)
            )

        async def _download(url, path, store_metadata, bucket, semaphore, session):
            async with semaphore:
                params_download = copy.deepcopy(self.service.params.get("download", {}))
                async with session.get(url, params=params_download) as response:
                    catch_http_error_nexus(
                        response, DownloadingError,
                        error_message_formatter=lambda e:
                        f"Downloading url {url} from bucket {bucket} failed: {_error_message(e)}"
                    )
                    with open(path, "wb") as f:
                        data = await response.read()
                        f.write(data)

        return asyncio.run(_bulk())

    def _download_one(
            self,
            url: str,
            path: str,
            store_metadata: Optional[DictWrapper],
            cross_bucket: bool,
            content_type: str,
            bucket: str
    ) -> None:

        params_download = copy.deepcopy(self.service.params.get("download", {}))
        headers = self.service.headers_download if not content_type else update_dict(
            self.service.headers_download, {"Accept": content_type})

        response = requests.request(
            method=hdrs.METH_GET,
            url=url,
            headers=headers,
            params=params_download,
            timeout=REQUEST_TIMEOUT
        )
        catch_http_error_nexus(
            response, DownloadingError,
            error_message_formatter=lambda e: f"Downloading from bucket {bucket} failed: "
                                              f"{_error_message(e)}"
        )

        with open(path, "wb") as f:
            for chunk in response.iter_content(chunk_size=4096):
                f.write(chunk)

    def _prepare_download_one(
            self,
            url: str,
            store_metadata: Optional[DictWrapper],
            cross_bucket: bool
    ) -> Tuple[str, str]:
        if cross_bucket:
            if store_metadata is not None:
                project = store_metadata._project.split("/")[-1]
                org = store_metadata._project.split("/")[-2]
            else:
                raise ValueError(
                    f"Downloading non registered file is not allowed when cross_bucket is set to {cross_bucket}"
                )
        else:
            org = self.service.organisation
            project = self.service.project

        file_id = url.split("/")[-1]
        file_id = unquote(file_id)
        if len(file_id) < 1:
            raise DownloadingError(f"Invalid file url: {url}")
        if file_id.startswith("http"):
            url_base = url
        else:
            # this is a hack since _self and _id have the same uuid
            url_base = "/".join(
                (
                    self.service.make_endpoint(
                        endpoint=self.service.endpoint, endpoint_type="files",
                        organisation=org, project=project
                    ),
                    quote_plus(file_id),
                )
            )
        return url_base, f"{org}/{project}"

    # CR[U]D.

    def update(self, data: Union[Resource, List[Resource]], schema_id: str = None) -> None:
        run(
            self._update_one,
            self._update_many,
            data,
            id_required=True,
            required_synchronized=False,
            execute_actions=True,
            exception=UpdatingError,
            monitored_status="_synchronized",
            schema_id=schema_id,
        )

    def _update_many(self, resources: List[Resource], schema_id: str) -> None:
        update_callback = self.service.default_callback(self._update_many.__name__)
        verified = self.service.verify(
            resources,
            function_name=self._update_many.__name__,
            exception=UpdatingError,
            id_required=True,
            required_synchronized=False,
            execute_actions=True,
        )
<<<<<<< HEAD

        BatchRequestHandler.batch_request(
            service=self.service,
            resources=verified,
            callback=update_callback,
            prepare_function=prepare_methods.prepare_update,
=======
        params_update = copy.deepcopy(self.service.params.get("update", {}))
        self.service.batch_request(
            resources=verified,
            action=BatchAction.UPDATE,
            callback=update_callback,
            error_type=UpdatingError,
            params=params_update,
>>>>>>> 7e77eaa8
            schema_id=schema_id
        )

    def _update_one(self, resource: Resource, schema_id: str) -> None:
<<<<<<< HEAD

        method, url, resource, exception_, headers, params, payload = prepare_methods.prepare_update(
            service=self.service,
            resource=resource
        )

        response = requests.request(
            method=method,
            url=url,
            headers=headers,
            data=json.dumps(payload, ensure_ascii=True),
            params=params,
            timeout=REQUEST_TIMEOUT
        )

        catch_http_error_nexus(response, exception_)
        self.service.sync_metadata(resource, response.json())

    def delete_schema(self, resource: Union[Resource, List[Resource]]):
        return self.update_schema(resource, schema_id=Service.UNCONSTRAINED_SCHEMA)

    def _update_schema_one(self, resource: Resource, schema_id: str):

        method, url, resource, exception_, headers, params, payload = prepare_methods.prepare_update_schema(
            service=self.service, resource=resource, schema_id=schema_id
        )
        response = requests.request(
            method=method,
            url=url,
            headers=headers,
            data=json.dumps(payload, ensure_ascii=True),
            params=params,
=======
        context = self.model_context() or self.context
        data = as_jsonld(
            resource,
            "compacted",
            False,
            model_context=context,
            metadata_context=None,
            context_resolver=self.service.resolve_context
        )
        url, params = self.service._prepare_uri(resource, schema_id, use_unconstrained_id=True)
        params_update = copy.deepcopy(self.service.params.get("update", {}))
        params_update.update(params)

        response = requests.put(
            url,
            headers=self.service.headers,
            data=json.dumps(data, ensure_ascii=True),
            params=params_update,
>>>>>>> 7e77eaa8
            timeout=REQUEST_TIMEOUT
        )

        catch_http_error_nexus(response, exception_)
        self.service.sync_metadata(resource, response.json())

<<<<<<< HEAD
=======
    def delete_schema(self, resource: Union[Resource, List[Resource]]):
        return self.update_schema(resource, schema_id=Service.UNCONSTRAINED_SCHEMA)

    def _update_schema_one(self, resource: Resource, schema_id: str):

        url = Service.add_schema_and_id_to_endpoint(
            endpoint=self.service.url_resources, schema_id=schema_id, resource_id=resource.id
        )
        response = requests.put(
            url=f"{url}/update-schema", headers=self.service.headers, timeout=REQUEST_TIMEOUT
        )
        catch_http_error_nexus(response, SchemaUpdateError)
        self.service.sync_metadata(resource, response.json())

>>>>>>> 7e77eaa8
    def _update_schema_many(self, resources: List[Resource], schema_id: str):

        update_schema_callback = self.service.default_callback(self._update_schema_many.__name__)

        verified = self.service.verify(
            resources,
            function_name=self._update_schema_many.__name__,
            exception=SchemaUpdateError,
            id_required=True,
            required_synchronized=True,
            execute_actions=False
        )

<<<<<<< HEAD
        BatchRequestHandler.batch_request(
            service=self.service,
            resources=verified,
            prepare_function=prepare_methods.prepare_update_schema,
            callback=update_schema_callback,
=======
        self.service.batch_request(
            resources=verified,
            action=BatchAction.UPDATE_SCHEMA,
            callback=update_schema_callback,
            error_type=SchemaUpdateError,
>>>>>>> 7e77eaa8
            schema_id=schema_id,
        )

    def update_schema(self, data: Union[Resource, List[Resource]], schema_id: str):

        if schema_id is None:
            raise Exception("Missing schema id value")

        run(
            self._update_schema_one,
            self._update_schema_many,
            data,
            id_required=True,
            required_synchronized=True,
            exception=SchemaUpdateError,
            schema_id=schema_id,
        )

    def tag(self, data: Union[Resource, List[Resource]], value: str) -> None:
        run(
            self._tag_one,
            self._tag_many,
            data,
            id_required=True,
            required_synchronized=True,
            exception=TaggingError,
            value=value,
        )

    def _tag_many(self, resources: List[Resource], value: str) -> None:
        tag_callback = self.service.default_callback(self._tag_many.__name__)
        verified = self.service.verify(
            resources,
            function_name=self._tag_many.__name__,
            exception=TaggingError,
            id_required=True,
            required_synchronized=True,
            execute_actions=False,
        )
<<<<<<< HEAD
        BatchRequestHandler.batch_request(
            service=self.service,
            resources=verified,
            prepare_function=prepare_methods.prepare_tag,
            callback=tag_callback,
            tag=value
=======
        params_tag = copy.deepcopy(self.service.params.get("tag", {}))
        self.service.batch_request(
            resources=verified,
            action=BatchAction.TAG,
            callback=tag_callback,
            error_type=TaggingError,
            tag=value,
            params=params_tag,
>>>>>>> 7e77eaa8
        )

    def _tag_one(self, resource: Resource, value: str) -> None:

        method, url, resource, exception_, headers, params, payload = prepare_methods.prepare_tag(
            service=self.service, resource=resource, params={}, tag=value
        )

        response = requests.request(
            method=method,
            url=url,
            headers=headers,
            data=json.dumps(payload, ensure_ascii=True),
            params=params,
            timeout=REQUEST_TIMEOUT
        )

        catch_http_error_nexus(response, exception_)
        self.service.sync_metadata(resource, response.json())

    # CRU[D].

    def deprecate(self, data: Union[Resource, List[Resource]]) -> None:
        run(
            self._deprecate_one,
            self._deprecate_many,
            data,
            id_required=True,
            required_synchronized=True,
            exception=DeprecationError,
            monitored_status="_synchronized",
        )

    def _deprecate_many(self, resources: List[Resource]) -> None:
        deprecate_callback = self.service.default_callback(
            self._deprecate_many.__name__
        )
        verified = self.service.verify(
            resources,
            function_name=self._deprecate_many.__name__,
            exception=DeprecationError,
            id_required=True,
            required_synchronized=True,
            execute_actions=False,
        )
<<<<<<< HEAD

        BatchRequestHandler.batch_request(
            service=self.service,
            resources=verified,
            prepare_function=prepare_methods.prepare_deprecate,
            callback=deprecate_callback
=======
        params_deprecate = copy.deepcopy(self.service.params.get("deprecate", {}))
        self.service.batch_request(
            resources=verified,
            action=BatchAction.DEPRECATE,
            callback=deprecate_callback,
            error_type=DeprecationError,
            params=params_deprecate,
>>>>>>> 7e77eaa8
        )

    def _deprecate_one(self, resource: Resource) -> None:

        method, url, resource, exception_, headers, params, payload = prepare_methods.prepare_deprecate(
            service=self.service, resource=resource, params={}
        )

        response = requests.request(
            method=method,
            url=url,
            headers=headers,
            data=json.dumps(payload, ensure_ascii=True),
            params=params,
            timeout=REQUEST_TIMEOUT
        )

        catch_http_error_nexus(response, exception_)
        self.service.sync_metadata(resource, response.json())

        # Querying.

    def search(
            self, *filters: Union[Dict, Filter], resolvers: Optional[List[Resolver]],
            **params
    ) -> List[Resource]:

        if "filters" in params:
            raise ValueError(
                "A 'filters' key was provided as params. Filters should be provided as iterable."
            )

        if self.model_context() is None:
            raise ValueError("context model missing")

        debug = params.get("debug", False)
        limit = params.get("limit", 100)
        offset = params.get("offset", None)
        deprecated = params.get("deprecated", False)
        cross_bucket = params.get("cross_bucket", False)
        bucket = params.get("bucket", None)
        search_in_graph = params.get("search_in_graph", True)
        distinct = params.get("distinct", False)
        includes = params.get("includes", None)
        excludes = params.get("excludes", None)
        search_endpoint = params.get(
            "search_endpoint", Service.SPARQL_ENDPOINT_TYPE  # default search endpoint is sparql
        )
        valid_endpoints = [
            Service.SPARQL_ENDPOINT_TYPE, Service.ELASTIC_ENDPOINT_TYPE,
        ]

        if search_endpoint not in valid_endpoints:
            raise ValueError(
                f"The provided search_endpoint value '{search_endpoint}' is not supported. "
                f"Supported search_endpoint values are: {valid_endpoints}"
            )

        if bucket and not cross_bucket:
            raise not_supported(("bucket", True))

        if filters:
            if isinstance(filters, (list, tuple)) and len(filters) > 0:
                if filters[0] is None:
                    raise ValueError("Filters cannot be None")
                elif isinstance(filters[0], dict):
                    filters = create_filters_from_dict(filters[0])
            else:
                filters = list(filters)

        if search_endpoint == Service.SPARQL_ENDPOINT_TYPE:
            if includes or excludes:
                raise ValueError(
                    "Field inclusion and exclusion are not supported when using SPARQL"
                )
            if bucket:
                project_filter = f"Filter (?_project = <{'/'.join([self.endpoint, 'projects', bucket])}>)"
            elif not cross_bucket:
                project_filter = f"Filter (?_project = <{'/'.join([self.endpoint, 'projects', self.organisation, self.project])}>)"
            else:
                project_filter = ""

            query_statements, query_filters = SPARQLQueryBuilder.build(
                schema=None, resolvers=resolvers, context=self.model_context(), filters=filters
            )
            retrieve_source = params.get("retrieve_source", True)
            store_metadata_statements = []
            if retrieve_source:
                _vars = ["?id"]
                for i, k in enumerate(self.service.store_metadata_keys):
                    _vars.append(f"?{k}")
                    store_metadata_statements.insert(
                        i + 2, f"<{self.metadata_context.terms[k].id}> ?{k}")
                deprecated_filter = f"Filter (?_deprecated = {format_type[CategoryDataType.BOOLEAN](deprecated)})"
                query_filters.append(deprecated_filter)
            else:
                _vars = ["?id", "?_project", "?_rev"]
                store_metadata_statements.append(f"<{self.service.revision_property}> ?_rev")
                store_metadata_statements.append(f"<{self.service.project_property}> ?_project")
                query_statements.append(
                    f"<{self.service.deprecated_property}> {format_type[CategoryDataType.BOOLEAN](deprecated)}",
                )
            query_statements.extend(store_metadata_statements)
            statements = ";\n ".join(query_statements)
            _filters = "\n".join(
                (".\n ".join(query_filters), project_filter)
            )
            query = _create_select_query(
                _vars, f"?id {statements} . \n {_filters}", distinct,
                search_in_graph
            )
            # support @id and @type
            resources = self.sparql(
                query, debug=debug, limit=limit, offset=offset, view=params.get("view", None)
            )
<<<<<<< HEAD
            results = BatchRequestHandler.batch_request(
                service=self.service,
                resources=resources,
                prepare_function=prepare_methods.prepare_fetch,
                callback=None,
                retrieve_source=retrieve_source
=======
            params_retrieve = copy.deepcopy(self.service.params.get("retrieve", {}))
            params_retrieve['retrieve_source'] = retrieve_source
            results = self.service.batch_request(
                resources=resources,
                action=BatchAction.FETCH,
                callback=None,
                error_type=QueryingError,
                params=params_retrieve
>>>>>>> 7e77eaa8
            )
            resources = []
            for result in results:
                resource = result.resource
                if retrieve_source:
                    store_metadata_response = as_json(
                        result.resource, expanded=False,
                        store_metadata=False,
                        model_context=None,
                        metadata_context=None,
                        context_resolver=None
                    )  # store_metadata is obtained from SPARQL (resource) and
                    # not from server (response) because of retrieve_source==True
                else:
                    store_metadata_response = result.response  # dict
                try:
                    resource = self.service.to_resource(result.response)
                except Exception as e:
                    self.service.synchronize_resource(
                        resource, store_metadata_response, self.search.__name__, False, False
                    )
                    raise ValueError(e) from e
                finally:
                    self.service.synchronize_resource(
                        resource, store_metadata_response, self.search.__name__, True, True
                    )
                resources.append(resource)
            return resources
        else:
            if isinstance(self.service.elastic_endpoint["view"], LazyAction):
                self.service.elastic_endpoint["view"] = \
                    self.service.elastic_endpoint["view"].execute()

            elastic_mapping = self.service.elastic_endpoint["view"].get("mapping", None)

            default_str_keyword_field = self.service.elastic_endpoint[
                "default_str_keyword_field"
            ]
            deprecated_property_context_term = self.service.metadata_context.find_term(
                self.service.deprecated_property
            )
            project_property_context_term = self.service.metadata_context.find_term(
                self.service.project_property
            )
            filters.append(
                Filter(
                    operator="__eq__",
                    path=[
                        deprecated_property_context_term.name
                        if deprecated_property_context_term is not None
                        else "_deprecated"
                    ],
                    value=deprecated,
                )

            )
            _project = None
            if bucket:
                _project = '/'.join([self.endpoint, 'projects', bucket])

            elif not cross_bucket:
                _project = '/'.join([self.endpoint, 'projects', self.organisation, self.project])

            if _project:
                filters.append(
                    Filter(
                        operator="__eq__",
                        path=[
                            project_property_context_term.name
                            if project_property_context_term is not None
                            else "_project"
                        ],
                        value=_project
                    )
                )

            query = ESQueryBuilder.build(
                elastic_mapping,
                resolvers,
                self.model_context(),
                filters,
                default_str_keyword_field=default_str_keyword_field,
                includes=includes,
                excludes=excludes,
            )

            return self.elastic(
                json.dumps(query), debug=debug, limit=limit, offset=offset,
                view=params.get("view", None)
            )

    @staticmethod  # for testing
    def reformat_contexts(model_context: Context, metadata_context: Optional[Context]):
        ctx = {}

        if metadata_context and metadata_context.document:
            ctx.update(BlueBrainNexus._context_to_dict(metadata_context))

        ctx.update(BlueBrainNexus._context_to_dict(model_context))

        prefixes = model_context.prefixes

        return ctx, prefixes, model_context.vocab

    def get_context_prefix_vocab(self) -> Tuple[Optional[Dict], Optional[Dict], Optional[str]]:
        return BlueBrainNexus.reformat_contexts(self.model_context(), self.service.metadata_context)

    def _sparql(self, query: str, view: str) -> List[Resource]:

        endpoint = self.service.sparql_endpoint["endpoint"] \
            if view is None \
            else self.service.make_query_endpoint_self(view, endpoint_type="sparql")

        response = requests.request(
            method=hdrs.METH_POST,
            url=endpoint,
            data=query,
            headers=self.service.headers_sparql,
            timeout=REQUEST_TIMEOUT
        )
        catch_http_error_nexus(response, QueryingError)

        data = response.json()

        context = self.model_context() or self.context
        return SPARQLQueryBuilder.build_resource_from_response(query, data, context)

    def _elastic(self, query: str, view: Optional[str]) -> List[Resource]:

        endpoint = self.service.elastic_endpoint["endpoint"] \
            if view is None \
            else self.service.make_query_endpoint_self(view, endpoint_type="elastic")

        response = requests.request(
            method=hdrs.METH_POST,
            url=endpoint,
            data=query,
            headers=self.service.headers_elastic,
            timeout=REQUEST_TIMEOUT
        )
        catch_http_error_nexus(response, QueryingError)

        results = response.json()
        return [
            self.service.to_resource(
                hit["_source"],
                True,
                **{
                    "id": hit.get("_id", None),
                    "_index": hit.get("_index", None),
                    "_score": hit.get("_score", None),
                },
            )
            for hit in results["hits"]["hits"]
        ]

    # Utils.

    def _initialize_service(
            self,
            endpoint: Optional[str],
            bucket: Optional[str],
            token: Optional[str],
            searchendpoints: Optional[Dict] = None,
            **store_config,
    ) -> Any:
        try:
            self.organisation, self.project = self.bucket.split("/")
            max_connection = store_config.pop("max_connection", 50)
            if max_connection <= 0:
                raise ValueError(
                    f"max_connection value should be great than 0 but {max_connection} is provided"
                )
            store_context_config = store_config.pop("vocabulary", {})
            nexus_metadata_context = store_context_config.get(
                "metadata",
                {
                    "iri": Service.NEXUS_CONTEXT_FALLBACK,
                    "local_iri": Service.NEXUS_CONTEXT_FALLBACK,
                },
            )
            nexus_context_iri = nexus_metadata_context.get("iri")
            nexus_context_local_iri = nexus_metadata_context.get("local_iri")
            namespace = store_context_config.get(
                "namespace", Service.NEXUS_NAMESPACE_FALLBACK
            )
            project_property = store_context_config.get(
                "project_property", Service.PROJECT_PROPERTY_FALLBACK
            )
            deprecated_property = store_context_config.get(
                "deprecated_property", Service.DEPRECATED_PROPERTY_FALLBACK
            )
            content_type = store_config.pop("Content-Type", "application/ld+json")
            accept = store_config.pop("Accept", "application/ld+json")
            files_upload_config = store_config.pop(
                "files_upload", {"Accept": "application/ld+json"}
            )
            files_download_config = store_config.pop(
                "files_download", {"Accept": "*/*"}
            )
            params = store_config.pop("params", {})
        except Exception as ve:
            raise ValueError(f"Store configuration error: {ve}") from ve

        return Service(
            endpoint=endpoint,
            org=self.organisation,
            prj=self.project,
            token=token,
            model_context=self.model_context(),
            max_connection=max_connection,
            searchendpoints=searchendpoints,
            store_context=nexus_context_iri,
            store_local_context=nexus_context_local_iri,
            namespace=namespace,
            project_property=project_property,
            deprecated_property=deprecated_property,
            content_type=content_type,
            accept=accept,
            files_upload_config=files_upload_config,
            files_download_config=files_download_config,
            **params,
        )

    def rewrite_uri(self, uri: str, context: Context, **kwargs) -> str:
        is_file = kwargs.get("is_file", True)
        encoding = kwargs.get("encoding", None)

        # try decoding the url first
        raw_url = unquote(uri)
        if is_file:  # for files
            url_base = '/'.join([self.endpoint, 'files', self.bucket])
        else:  # for resources
            url_base = '/'.join([self.endpoint, 'resources', self.bucket])
        matches = re.match(r"[\w\.:%/-]+/(\w+):(\w+)/[\w\.-/:%]+", raw_url)
        if matches:
            groups = matches.groups()
            old_schema = f"{groups[0]}:{groups[1]}"
            resolved = context.expand(groups[0])
            if raw_url.startswith(url_base):
                extended_schema = resolved + groups[1]
                url = raw_url.replace(old_schema, quote_plus(extended_schema))
                schema_and_id = url.split(url_base + "/")[1]
                id_ = schema_and_id.split(quote_plus(extended_schema) + "/")[-1]
                if not is_valid_url(id_):
                    resolved_id = context.resolve_iri(id_)
                else:
                    resolved_id = id_
                return url.replace(id_, quote_plus(resolved_id))

            extended_schema = ''.join([resolved, groups[1]])
            url = raw_url.replace(old_schema, extended_schema)
        else:
            url = raw_url
        if url.startswith(url_base):
            schema_and_id = url.split(url_base)[1]
            if "/_/" in schema_and_id:  # has _ schema
                id_ = schema_and_id.split("/_/")[-1]
            else:
                id_ = schema_and_id.split("/")[-1]
            if not is_valid_url(id_):
                resolved_id = context.resolve_iri(id_)
            else:
                resolved_id = id_
            if resolved_id in schema_and_id:
                return uri  # expanded already given

            return url.replace(id_, quote_plus(resolved_id))
        if not is_file and "/_/" not in url:  # adding _ for empty schema
            uri = "/".join((url_base, "_", quote_plus(url, encoding=encoding)))
        else:
            uri = "/".join((url_base, quote_plus(url, encoding=encoding)))
        return uri

    def _freeze_many(self, resources: List[Resource]) -> None:
        raise not_supported()


def _create_select_query(vars_, statements, distinct, search_in_graph):
    where_clauses = (
        f"{{ Graph ?g {{{statements}}}}}" if search_in_graph else f"{{{statements}}}"
    )
    join_vars_ = ' '.join(vars_)
    select_vars = f"DISTINCT {join_vars_}" if distinct else f"{join_vars_}"
    return f"SELECT {select_vars} WHERE {where_clauses}"<|MERGE_RESOLUTION|>--- conflicted
+++ resolved
@@ -50,11 +50,7 @@
     TaggingError,
     UpdatingError,
     UploadingError,
-<<<<<<< HEAD
     SchemaUpdateError
-=======
-    SchemaUpdateError,
->>>>>>> 7e77eaa8
 )
 from kgforge.core.commons.execution import run, not_supported, catch_http_error
 from kgforge.core.commons.files import is_valid_url
@@ -140,27 +136,16 @@
             required_synchronized=False,
             execute_actions=True,
         )
-<<<<<<< HEAD
 
         BatchRequestHandler.batch_request(
             service=self.service,
             resources=verified,
             callback=register_callback,
             prepare_function=prepare_methods.prepare_create,
-=======
-        params_register = copy.deepcopy(self.service.params.get("register", {}))
-
-        self.service.batch_request(
-            resources=verified,
-            action=BatchAction.CREATE,
-            callback=register_callback,
-            error_type=RegistrationError,
->>>>>>> 7e77eaa8
             schema_id=schema_id,
         )
 
     def _register_one(self, resource: Resource, schema_id: str) -> None:
-<<<<<<< HEAD
 
         method, url, resource, exception_, headers, params, payload = prepare_methods.prepare_create(
             service=self.service, resource=resource, params={}
@@ -178,48 +163,6 @@
         catch_http_error_nexus(response, exception_)
 
         data = payload
-=======
-        context = self.model_context() or self.context
-        data = as_jsonld(
-            resource,
-            "compacted",
-            False,
-            model_context=context,
-            metadata_context=None,
-            context_resolver=self.service.resolve_context
-        )
-
-        params_register = copy.deepcopy(self.service.params.get("register", None))
-        identifier = resource.get_identifier()
-
-        if identifier:
-
-            url = Service.add_schema_and_id_to_endpoint(
-                self.service.url_resources, schema_id=schema_id, resource_id=identifier
-            )
-
-            response = requests.put(
-                url,
-                headers=self.service.headers,
-                data=json.dumps(data, ensure_ascii=True),
-                params=params_register,
-                timeout=REQUEST_TIMEOUT
-            )
-        else:
-
-            url = Service.add_schema_and_id_to_endpoint(
-                self.service.url_resources, schema_id=schema_id, resource_id=None
-            )
-
-            response = requests.post(
-                url,
-                headers=self.service.headers,
-                data=json.dumps(data, ensure_ascii=True),
-                params=params_register,
-                timeout=REQUEST_TIMEOUT
-            )
-        catch_http_error_nexus(response, RegistrationError)
->>>>>>> 7e77eaa8
 
         response_json = response.json()
         resource.id = response_json["@id"]
@@ -309,30 +252,14 @@
     def _retrieve_id(
             self,  id_, retrieve_source: bool, cross_bucket: bool, query_params: Dict
     ):
-<<<<<<< HEAD
-
-=======
         """
             Retrieves assuming the provided identifier really is the id
         """
->>>>>>> 7e77eaa8
         url_base = self.service.url_resolver if cross_bucket else self.service.url_resources
 
         url_resource = Service.add_schema_and_id_to_endpoint(
             url_base, schema_id=None, resource_id=id_
         )
-<<<<<<< HEAD
-        # and not cross_bucket: if cross_bucket, no support for /source and metadata.
-        # So this will fetch the right metadata. The source data will be fetched later
-        url = f"{url_resource}/source" if retrieve_source and not cross_bucket else url_resource
-
-        response = requests.request(
-            method=hdrs.METH_GET,
-            url=url,
-            params=query_params,
-            headers=self.service.headers,
-            timeout=REQUEST_TIMEOUT
-=======
         # 4 cases depending on the value of retrieve_source and cross_bucket:
         # retrieve_source = False and cross_bucket = True: metadata in payload
         # retrieve_source = False and cross_bucket = False: metadata in payload
@@ -352,7 +279,6 @@
 
         response = requests.get(
             url, params=query_params, headers=self.service.headers, timeout=REQUEST_TIMEOUT
->>>>>>> 7e77eaa8
         )
         catch_http_error_nexus(response, RetrievalError)
 
@@ -362,41 +288,22 @@
         except Exception as e:
             raise RetrievalError(e) from e
 
-<<<<<<< HEAD
-        # retrieve_source = False = metadata in payload
-        # retrieve_source = True and cross_bucket = False: metadata in payload with annotate = True
-        #       Used to be a call without /source, and then synchronize_resource
-        # retrieve_source = True, and cross_bucket = True: no metadata. To fetch separately.
-        #       Used to be a call to the _self/source and then service.to_resource
-
-        # specific case that requires additional fetching of data without source
         if not (retrieve_source and cross_bucket):
             return resource
 
-        _self = data.get("_self", None)
-
-=======
-        if not (retrieve_source and cross_bucket):
-            return resource
-
         # specific case that requires additional fetching of data without source
         _self = data.get("_self", None)
 
         # Retrieves the appropriate data if retrieve_source = True and cross_bucket = True
->>>>>>> 7e77eaa8
         if _self:
             response_source = requests.get(
                 url=f"{_self}/source",
                 params=query_params, headers=self.service.headers, timeout=REQUEST_TIMEOUT
             )
             catch_http_error_nexus(response_source, RetrievalError)
-<<<<<<< HEAD
-            resource = self.service.to_resource(response_source.json())
-=======
             # turns the retrieved data into a resource
             resource = self.service.to_resource(response_source.json())
             # uses the metadata of the first call
->>>>>>> 7e77eaa8
             self.service.synchronize_resource(
                 resource, data, self.retrieve.__name__, True, True
             )
@@ -407,16 +314,6 @@
     def _retrieve_self(
             self, self_, retrieve_source: bool, query_params: Dict
     ) -> Resource:
-<<<<<<< HEAD
-        url = f"{self_}/source" if retrieve_source else self_
-
-        response = requests.request(
-            method=hdrs.METH_GET,
-            url=url,
-            params=query_params,
-            headers=self.service.headers,
-            timeout=REQUEST_TIMEOUT
-=======
         """
             Retrieves assuming the provided identifier is actually the resource's _self field
         """
@@ -424,7 +321,6 @@
 
         response = requests.get(
             url, params=query_params, headers=self.service.headers, timeout=REQUEST_TIMEOUT
->>>>>>> 7e77eaa8
         )
         catch_http_error_nexus(response, RetrievalError)
 
@@ -638,27 +534,16 @@
             required_synchronized=False,
             execute_actions=True,
         )
-<<<<<<< HEAD
 
         BatchRequestHandler.batch_request(
             service=self.service,
             resources=verified,
             callback=update_callback,
             prepare_function=prepare_methods.prepare_update,
-=======
-        params_update = copy.deepcopy(self.service.params.get("update", {}))
-        self.service.batch_request(
-            resources=verified,
-            action=BatchAction.UPDATE,
-            callback=update_callback,
-            error_type=UpdatingError,
-            params=params_update,
->>>>>>> 7e77eaa8
             schema_id=schema_id
         )
 
     def _update_one(self, resource: Resource, schema_id: str) -> None:
-<<<<<<< HEAD
 
         method, url, resource, exception_, headers, params, payload = prepare_methods.prepare_update(
             service=self.service,
@@ -691,49 +576,12 @@
             headers=headers,
             data=json.dumps(payload, ensure_ascii=True),
             params=params,
-=======
-        context = self.model_context() or self.context
-        data = as_jsonld(
-            resource,
-            "compacted",
-            False,
-            model_context=context,
-            metadata_context=None,
-            context_resolver=self.service.resolve_context
-        )
-        url, params = self.service._prepare_uri(resource, schema_id, use_unconstrained_id=True)
-        params_update = copy.deepcopy(self.service.params.get("update", {}))
-        params_update.update(params)
-
-        response = requests.put(
-            url,
-            headers=self.service.headers,
-            data=json.dumps(data, ensure_ascii=True),
-            params=params_update,
->>>>>>> 7e77eaa8
             timeout=REQUEST_TIMEOUT
         )
 
         catch_http_error_nexus(response, exception_)
         self.service.sync_metadata(resource, response.json())
 
-<<<<<<< HEAD
-=======
-    def delete_schema(self, resource: Union[Resource, List[Resource]]):
-        return self.update_schema(resource, schema_id=Service.UNCONSTRAINED_SCHEMA)
-
-    def _update_schema_one(self, resource: Resource, schema_id: str):
-
-        url = Service.add_schema_and_id_to_endpoint(
-            endpoint=self.service.url_resources, schema_id=schema_id, resource_id=resource.id
-        )
-        response = requests.put(
-            url=f"{url}/update-schema", headers=self.service.headers, timeout=REQUEST_TIMEOUT
-        )
-        catch_http_error_nexus(response, SchemaUpdateError)
-        self.service.sync_metadata(resource, response.json())
-
->>>>>>> 7e77eaa8
     def _update_schema_many(self, resources: List[Resource], schema_id: str):
 
         update_schema_callback = self.service.default_callback(self._update_schema_many.__name__)
@@ -747,19 +595,11 @@
             execute_actions=False
         )
 
-<<<<<<< HEAD
         BatchRequestHandler.batch_request(
             service=self.service,
             resources=verified,
             prepare_function=prepare_methods.prepare_update_schema,
             callback=update_schema_callback,
-=======
-        self.service.batch_request(
-            resources=verified,
-            action=BatchAction.UPDATE_SCHEMA,
-            callback=update_schema_callback,
-            error_type=SchemaUpdateError,
->>>>>>> 7e77eaa8
             schema_id=schema_id,
         )
 
@@ -799,23 +639,12 @@
             required_synchronized=True,
             execute_actions=False,
         )
-<<<<<<< HEAD
         BatchRequestHandler.batch_request(
             service=self.service,
             resources=verified,
             prepare_function=prepare_methods.prepare_tag,
             callback=tag_callback,
             tag=value
-=======
-        params_tag = copy.deepcopy(self.service.params.get("tag", {}))
-        self.service.batch_request(
-            resources=verified,
-            action=BatchAction.TAG,
-            callback=tag_callback,
-            error_type=TaggingError,
-            tag=value,
-            params=params_tag,
->>>>>>> 7e77eaa8
         )
 
     def _tag_one(self, resource: Resource, value: str) -> None:
@@ -861,22 +690,12 @@
             required_synchronized=True,
             execute_actions=False,
         )
-<<<<<<< HEAD
 
         BatchRequestHandler.batch_request(
             service=self.service,
             resources=verified,
             prepare_function=prepare_methods.prepare_deprecate,
             callback=deprecate_callback
-=======
-        params_deprecate = copy.deepcopy(self.service.params.get("deprecate", {}))
-        self.service.batch_request(
-            resources=verified,
-            action=BatchAction.DEPRECATE,
-            callback=deprecate_callback,
-            error_type=DeprecationError,
-            params=params_deprecate,
->>>>>>> 7e77eaa8
         )
 
     def _deprecate_one(self, resource: Resource) -> None:
@@ -992,23 +811,12 @@
             resources = self.sparql(
                 query, debug=debug, limit=limit, offset=offset, view=params.get("view", None)
             )
-<<<<<<< HEAD
             results = BatchRequestHandler.batch_request(
                 service=self.service,
                 resources=resources,
                 prepare_function=prepare_methods.prepare_fetch,
                 callback=None,
                 retrieve_source=retrieve_source
-=======
-            params_retrieve = copy.deepcopy(self.service.params.get("retrieve", {}))
-            params_retrieve['retrieve_source'] = retrieve_source
-            results = self.service.batch_request(
-                resources=resources,
-                action=BatchAction.FETCH,
-                callback=None,
-                error_type=QueryingError,
-                params=params_retrieve
->>>>>>> 7e77eaa8
             )
             resources = []
             for result in results:
