--- conflicted
+++ resolved
@@ -37,13 +37,10 @@
 from kgforge.core.commons.dictionaries import update_dict
 from kgforge.core.commons.es_query_builder import ESQueryBuilder
 from kgforge.core.commons.sparql_query_builder import SPARQLQueryBuilder
-<<<<<<< HEAD
 from kgforge.core.resource import Resource
 from kgforge.core.archetypes.store import Store
-=======
-from kgforge.core import Resource
-from kgforge.core.archetypes import Store, Mapper, Mapping, Resolver
->>>>>>> 4d2580e4
+from kgforge.core.archetypes.mapping import Mapping
+from kgforge.core.archetypes.mapper import Mapper
 from kgforge.core.commons.actions import LazyAction
 from kgforge.core.commons.context import Context
 from kgforge.core.commons.exceptions import (
@@ -114,30 +111,27 @@
 
 
 class BlueBrainNexus(Store):
-<<<<<<< HEAD
-=======
     def __init__(
             self,
-            model: Optional["Model"] = None,
             endpoint: Optional[str] = None,
             bucket: Optional[str] = None,
             token: Optional[str] = None,
             versioned_id_template: Optional[str] = None,
             file_resource_mapping: Optional[str] = None,
+            model_context: Optional[Context] = None,
             searchendpoints: Optional[Dict] = None,
             **store_config,
     ) -> None:
         super().__init__(
-            model,
             endpoint,
             bucket,
             token,
             versioned_id_template,
             file_resource_mapping,
+            model_context,
             searchendpoints,
             **store_config,
         )
->>>>>>> 4d2580e4
 
     @property
     def context(self) -> Optional[Context]:
@@ -226,33 +220,6 @@
             context_resolver=self.service.resolve_context
         )
 
-<<<<<<< HEAD
-        try:
-            schema = quote_plus(schema_id) if schema_id else "_"
-            url_base = f"{self.service.url_resources}/{schema}"
-            params_register = copy.deepcopy(self.service.params.get("register", None))
-            identifier = resource.get_identifier()
-            if identifier:
-                url = f"{url_base}/{quote_plus(identifier)}"
-                response = requests.put(
-                    url,
-                    headers=self.service.headers,
-                    data=json.dumps(data, ensure_ascii=True),
-                    params=params_register,
-                )
-            else:
-                url = url_base
-                response = requests.post(
-                    url,
-                    headers=self.service.headers,
-                    data=json.dumps(data, ensure_ascii=True),
-                    params=params_register,
-                )
-            response.raise_for_status()
-
-        except nexus.HTTPError as e:
-            raise RegistrationError(_error_message(e)) from e
-=======
         schema = quote_plus(schema_id) if schema_id else "_"
         url_base = f"{self.service.url_resources}/{schema}"
         params_register = copy.deepcopy(self.service.params.get("register", None))
@@ -274,7 +241,6 @@
                 params=params_register,
             )
         catch_http_error_nexus(response, RegistrationError)
->>>>>>> 4d2580e4
 
         response_json = response.json()
         resource.id = response_json["@id"]
@@ -398,24 +364,6 @@
             # Try to use the id as it was given
             if id_.startswith(nexus_path):
                 url_resource = id_without_query
-<<<<<<< HEAD
-                if retrieve_source and not cross_bucket:
-                    url = "/".join((id_without_query, "source"))
-                else:
-                    url = id_without_query
-                try:
-                    response = requests.get(
-                        url, params=query_params, headers=self.service.headers
-                    )
-                    response.raise_for_status()
-                except HTTPError as e:
-                    raise RetrievalError(_error_message(e)) from e
-            else:
-                raise RetrievalError(_error_message(er)) from er
-        finally:
-            if retrieve_source and not cross_bucket:
-=======
->>>>>>> 4d2580e4
 
                 url = "/".join((id_without_query, "source")) \
                     if retrieve_source and not cross_bucket \
@@ -471,20 +419,10 @@
             return resource
 
     def _retrieve_filename(self, id_: str) -> Tuple[str, str]:
-<<<<<<< HEAD
-        try:
-            response = requests.get(id_, headers=self.service.headers)
-            response.raise_for_status()
-            metadata = response.json()
-            return metadata["_filename"], metadata["_mediaType"]
-        except HTTPError as e:
-            raise DownloadingError(_error_message(e)) from e
-=======
         response = requests.get(id_, headers=self.service.headers)
         catch_http_error_nexus(response, DownloadingError)
         metadata = response.json()
         return metadata["_filename"], metadata["_mediaType"]
->>>>>>> 4d2580e4
 
     def _download_many(
             self,
@@ -516,21 +454,12 @@
             async with semaphore:
                 params_download = copy.deepcopy(self.service.params.get("download", {}))
                 async with session.get(url, params=params_download) as response:
-<<<<<<< HEAD
-                    try:
-                        response.raise_for_status()
-                    except Exception as e:
-                        raise DownloadingError(
-                            f"Downloading url {url} from bucket {bucket} failed: {_error_message(e)}"
-                        ) from e
-=======
 
                     catch_http_error_nexus(
                         response, DownloadingError,
                         error_message_formatter=lambda e:
                         f"Downloading url {url} from bucket {bucket} failed: {_error_message(e)}"
                     )
->>>>>>> 4d2580e4
                     with open(path, "wb") as f:
                         data = await response.read()
                         f.write(data)
@@ -551,18 +480,6 @@
         headers = self.service.headers_download if not content_type else update_dict(
             self.service.headers_download, {"Accept": content_type})
 
-<<<<<<< HEAD
-            response = requests.get(
-                url=url,
-                headers=headers,
-                params=params_download
-            )
-            response.raise_for_status()
-        except Exception as e:
-            raise DownloadingError(
-                f"Downloading from bucket {bucket} failed: {_error_message(e)}"
-            ) from e
-=======
         response = requests.get(
             url=url,
             headers=headers,
@@ -573,7 +490,6 @@
             error_message_formatter=lambda e: f"Downloading from bucket {bucket} failed: "
                                               f"{_error_message(e)}"
         )
->>>>>>> 4d2580e4
 
         with open(path, "wb") as f:
             for chunk in response.iter_content(chunk_size=4096):
@@ -661,19 +577,6 @@
         url, params = self.service._prepare_uri(resource, schema_id)
         params_update = copy.deepcopy(self.service.params.get("update", {}))
         params_update.update(params)
-<<<<<<< HEAD
-        try:
-            response = requests.put(
-                url,
-                headers=self.service.headers,
-                data=json.dumps(data, ensure_ascii=True),
-                params=params_update,
-            )
-            response.raise_for_status()
-        except HTTPError as e:
-            raise UpdatingError(_error_message(e)) from e
-=======
->>>>>>> 4d2580e4
 
         response = requests.put(
             url,
@@ -718,20 +621,6 @@
 
     def _tag_one(self, resource: Resource, value: str) -> None:
         url, data, rev_param = self.service._prepare_tag(resource, value)
-<<<<<<< HEAD
-        try:
-            params_tag = copy.deepcopy(self.service.params.get("tag", {}))
-            params_tag.update(rev_param)
-            response = requests.post(
-                url,
-                headers=self.service.headers,
-                data=json.dumps(data, ensure_ascii=True),
-                params=params_tag,
-            )
-            response.raise_for_status()
-        except HTTPError as e:
-            raise TaggingError(_error_message(e)) from e
-=======
         params_tag = copy.deepcopy(self.service.params.get("tag", {}))
         params_tag.update(rev_param)
         response = requests.post(
@@ -741,7 +630,6 @@
             params=params_tag,
         )
         catch_http_error_nexus(response, TaggingError)
->>>>>>> 4d2580e4
 
         self.service.sync_metadata(resource, response.json())
 
@@ -780,18 +668,6 @@
         )
 
     def _deprecate_one(self, resource: Resource) -> None:
-<<<<<<< HEAD
-        url = f"{self.service.url_resources}/_/{quote_plus(resource.id)}?rev={resource._store_metadata._rev}"
-        try:
-            params_deprecate = copy.deepcopy(self.service.params.get("deprecate", None))
-            response = requests.delete(
-                url, headers=self.service.headers, params=params_deprecate
-            )
-            response.raise_for_status()
-        except HTTPError as e:
-            raise DeprecationError(_error_message(e)) from e
-=======
->>>>>>> 4d2580e4
 
         url, params = self.service._prepare_uri(resource)
         params_deprecate = copy.deepcopy(self.service.params.get("deprecate", None))
@@ -1012,17 +888,6 @@
         return BlueBrainNexus.reformat_contexts(self.model_context(), self.service.metadata_context)
 
     def _sparql(self, query: str) -> List[Resource]:
-<<<<<<< HEAD
-        try:
-            response = requests.post(
-                self.service.sparql_endpoint["endpoint"],
-                data=query,
-                headers=self.service.headers_sparql,
-            )
-            response.raise_for_status()
-        except Exception as e:
-            raise QueryingError(e) from e
-=======
 
         response = requests.post(
             self.service.sparql_endpoint["endpoint"],
@@ -1030,7 +895,6 @@
             headers=self.service.headers_sparql,
         )
         catch_http_error_nexus(response, QueryingError)
->>>>>>> 4d2580e4
 
         data = response.json()
 
@@ -1038,17 +902,6 @@
         return SPARQLQueryBuilder.build_resource_from_response(query, data, context)
 
     def _elastic(self, query: str) -> List[Resource]:
-<<<<<<< HEAD
-        try:
-            response = requests.post(
-                self.service.elastic_endpoint["endpoint"],
-                data=query,
-                headers=self.service.headers_elastic,
-            )
-            response.raise_for_status()
-        except Exception as e:
-            raise QueryingError(e) from e
-=======
 
         response = requests.post(
             self.service.elastic_endpoint["endpoint"],
@@ -1056,7 +909,6 @@
             headers=self.service.headers_elastic,
         )
         catch_http_error_nexus(response, QueryingError)
->>>>>>> 4d2580e4
 
         results = response.json()
         return [
@@ -1125,7 +977,7 @@
             org=self.organisation,
             prj=self.project,
             token=token,
-            model_context=self.model_context() if self.model else None,
+            model_context=self.model_context(),
             max_connection=max_connection,
             searchendpoints=searchendpoints,
             store_context=nexus_context_iri,
